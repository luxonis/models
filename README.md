--- conflicted
+++ resolved
@@ -158,11 +158,7 @@
 
   batch_size: 32 # batch size used for trainig (int)
   accumulate_grad_batches: 1 # number of batches for gradient accumulation (int)
-<<<<<<< HEAD
-  use_weighted_sampler: False # bool if should use weighted sampler - only applicable for classification tasks (bool)
-=======
   use_weighted_sampler: False # bool if use WeightedRandomSampler for training, only works with classification tasks (bool)
->>>>>>> 116e98c0
   epochs: 100 # number of training epochs (int)
   num_workers: 2 # number of workers for data loading (int)
   train_metrics_interval: -1 # frequency of computing metrics on train data, -1 if don't perform (int)
