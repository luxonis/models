trainer:
  accelerator: auto # either "cpu" or "gpu, if "auto" then we cauto-selects best available (string)
  devices: auto # either specify how many devices (int) or which specific devices (list) to use. If auto then automatic selection (int|[int]|string)
  strategy: auto # either one of PL stategies or auto (string)
  num_sanity_val_steps: 2 # number of sanity validation steps performed before training (int)
  profiler: null # use PL profiler for GPU/CPU/RAM utilization analysis (string|null)
  verbose: True # print all intermidiate results in console (bool)

logger:
  project_name: null # name of the project used for logging (string)
  run_name: null # name of the run, if empty then auto-generate (string|null)
  save_directory: output # path to the save directory (string)
  is_tensorboard: True # bool if use tensorboard (bool)
  is_wandb: False # bool if use WanDB (bool)
  wandb_entity: null # name of WanDB entity (string|null)
  is_mlflow: False # bool if use MLFlow (bool)
  mlflow_tracking_uri: null # name of MLFlow tracking uri (string|null)
  # is_sweep: False # bool if is sweep (not implemented) (bool)
  logged_hyperparams: ["train.epochs", "train.batch_size"] # list of hyperparameters to log (list)

dataset:
  team_name: null # path to local dataset (string|null)
  dataset_name: null # path to s3 bucket (string|null)
  train_view: train # view to use for training (string)
  val_view: val # view to use for validation (string)
  test_view: test # view to use for testing (string)

train:
  preprocessing:
    train_image_size: [256, 256] # image size used for training [height, width] (list)
    train_rgb: True # bool if train on rgb or bgr (bool)
    normalize:
      use_normalize: True # bool if use normalization (bool)
      params: # params for normalization (dict|null)
    augmentations: # list of Albumentations augmentations
      # - name: Rotate
      #   params:
      #    - limit: 15

  batch_size: 32 # batch size used for trainig (int)
  accumulate_grad_batches: 1 # number of batches for gradient accumulation (int)
  epochs: 100 # number of training epochs (int)
  num_workers: 2 # number of workers for data loading (int)
  train_metrics_interval: 2 # frequency of computing metrics on train data (int)
  validation_interval: 1 # frequency of computing metrics on validation data (int)
  skip_last_batch: True # bool if skip last batch while training (bool)
  main_head_index: 0 # index of the head which is used for checkpointing based on best metric (int)
  use_rich_text: True # bool if use rich text for console printing

  callbacks: # callback specific parameters (check PL docs)
    use_device_stats_monitor: False
    model_checkpoint:
      save_top_k: 3
    early_stopping:
      active: True
      monitor: val_loss/loss
      mode: min
      patience: 5
      verbose: True

  optimizers: # optimizers specific parameters (check Pytorch docs)
    optimizer:
      name: Adam
      params:
    scheduler:
      name: ConstantLR
      params:
<<<<<<< HEAD
        factor: 1

=======
  
>>>>>>> 7a3aa3e6
  freeze_modules: # defines which modules you want to freeze (not train)
    backbone: False # bool if freeze backbone (bool)
    neck: False # bool if freeze neck (bool)
    heads: [False] # list of bools for specific head freeeze (list[bool])

  losses: # defines weights for losses in multi-head architecture
    log_sub_losses: False # bool if should also log sub-losses (bool)
    weights: [1,1] # list of ints for specific loss weight (list[int])
    # learn_weights: False # bool if weights should be learned (not implemented yet) (bool)

inferer:
  dataset_view: val # view to use for inference (string)

exporter:
  export_weights: null # path to local weights used for export (string)
  export_save_directory: output_export # path to save directory of exported models (string)
  export_image_size: [256, 256] # image size used for export [height, width] (list)
  export_model_name: model # name of the exported model (string)
  onnx:
    opset_version: 12 # opset version of onnx used (int)
    dynamic_axes: null # define if dynamic input shapes are used (dict)
  openvino:
    data_type: FP16 # data type used for openVino conversion (string)
    reverse_input_channels: True # bool if reverse input shapes (bool)
    scale_values: [58.395, 57.120, 57.375] # list of scale values (list[int|float])
    mean_values: [123.675, 116.28, 103.53] # list of mean values (list[int|float])
  blobconverter:
    data_type: FP16 # data type used for blob conversion (string)
    shaves: 6 # number of shaves used (int)
    openvino_version: 2022.1 # openvino version (string)<|MERGE_RESOLUTION|>--- conflicted
+++ resolved
@@ -65,12 +65,7 @@
     scheduler:
       name: ConstantLR
       params:
-<<<<<<< HEAD
-        factor: 1
-
-=======
   
->>>>>>> 7a3aa3e6
   freeze_modules: # defines which modules you want to freeze (not train)
     backbone: False # bool if freeze backbone (bool)
     neck: False # bool if freeze neck (bool)
