model:
  name: SimpleClassification
  type:
  pretrained:

  backbone:
    name: MicroNet
    pretrained:

  heads:
    - name: ClassificationHead
      params:
        n_classes: null
      loss: 
        name: CrossEntropyLoss
        params:

dataset:
<<<<<<< HEAD
  team_name: luxonis # TODO
  dataset_name: coco_test # TODO
=======
  team_id: luxonis # TODO
  dataset_id: coco_500 # TODO
>>>>>>> bd696618
<|MERGE_RESOLUTION|>--- conflicted
+++ resolved
@@ -16,10 +16,5 @@
         params:
 
 dataset:
-<<<<<<< HEAD
-  team_name: luxonis # TODO
-  dataset_name: coco_test # TODO
-=======
   team_id: luxonis # TODO
-  dataset_id: coco_500 # TODO
->>>>>>> bd696618
+  dataset_id: coco_500 # TODO