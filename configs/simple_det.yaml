--- conflicted
+++ resolved
@@ -6,9 +6,5 @@
     n_classes: null
 
 dataset:
-<<<<<<< HEAD
   team_name: # TODO
-  dataset_name: # TODO
-=======
-  local_path: /home/klemen/test_datasets/coco_person_keypoints/
->>>>>>> 12b9367d
+  dataset_name: # TODO