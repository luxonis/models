model:
  name: SimpleKeypoint
<<<<<<< HEAD
=======
  type:
  pretrained:
>>>>>>> 8adf919b

  backbone:
    name: EfficientRep

  neck:
    name: RepPANNeck

  heads:
    - name: KeypointBoxHead
      params:
        n_classes: null
        n_keypoints: 17
      loss:
<<<<<<< HEAD
        name: YoloV7PoseLoss
=======
        name: KeypointBoxLoss
        params:
>>>>>>> 8adf919b

dataset:
  team_id: # TODO
  dataset_id: # TODO<|MERGE_RESOLUTION|>--- conflicted
+++ resolved
@@ -1,10 +1,5 @@
 model:
   name: SimpleKeypoint
-<<<<<<< HEAD
-=======
-  type:
-  pretrained:
->>>>>>> 8adf919b
 
   backbone:
     name: EfficientRep
@@ -13,18 +8,12 @@
     name: RepPANNeck
 
   heads:
-    - name: KeypointBoxHead
+    - name: KeypointBboxHead
       params:
         n_classes: null
-        n_keypoints: 17
       loss:
-<<<<<<< HEAD
-        name: YoloV7PoseLoss
-=======
         name: KeypointBoxLoss
-        params:
->>>>>>> 8adf919b
 
 dataset:
-  team_id: # TODO
-  dataset_id: # TODO+  # team_id: # TODO
+  # dataset_id: # TODO