--- conflicted
+++ resolved
@@ -76,21 +76,12 @@
                 view=self.cfg.get("inferer.dataset_view"),
                 augmentations=self.val_augmentations
             )
-<<<<<<< HEAD
             # TODO: Do we want this configurable?
             pytorch_loader_val = torch.utils.data.DataLoader(
                 loader_val,
-                batch_size=1,
-                num_workers=1,
+                batch_size=self.cfg.get("train.batch_size"),
+                num_workers=self.cfg.get("train.num_workers"),
                 collate_fn=loader_val.collate_fn
-=======
-            loader_val.map(loader_val.auto_preprocess)
-            loader_val.map(self.val_augmentations)
-
-            pytorch_loader_val = loader_val.to_pytorch(
-                batch_size=self.cfg.get("train.batch_size"),
-                num_workers=self.cfg.get("train.num_workers")
->>>>>>> 12b9367d
             )
 
             with torch.no_grad():
@@ -104,19 +95,10 @@
                         curr_head_name = get_head_name(curr_head, i)
                         curr_label = get_current_label(curr_head.type, labels)
 
-<<<<<<< HEAD
-                        img_labels = draw_on_image(img, curr_label, curr_head, is_label=True)
-                        img_labels = torch_img_to_numpy(img_labels)
-                        img_outputs = draw_on_image(img, output, curr_head)
-                        img_outputs = torch_img_to_numpy(img_outputs)
-
-                        out_img = cv2.hconcat([img_labels, img_outputs])
-=======
                         label_imgs = draw_on_images(inputs, curr_label, curr_head, is_label=True)
                         output_imgs = draw_on_images(inputs, output, curr_head, is_label=False)  
                         merged_imgs = [cv2.hconcat([l_img, o_img]) for l_img, o_img in zip(label_imgs, output_imgs)]
                         
->>>>>>> 12b9367d
                         if display:
                             for img in merged_imgs:
                                 plt.imshow(img)
