--- conflicted
+++ resolved
@@ -132,7 +132,6 @@
     def get_status(self):
         """Get current status of training
 
-<<<<<<< HEAD
         Returns:
             Tuple(int, int): First element is current epoch, second element is total number of epochs
         """
@@ -165,7 +164,6 @@
         """
         return self.error_message
     
-=======
     def test(self, new_thread: bool = False):
         """ Runs testing
         Args:
@@ -197,7 +195,6 @@
                 )
                 self.thread.start()
 
->>>>>>> 4f5f8276
     def _validate_dataset(self, loader):
         """ Checks if number of classes specified in config file matches number of classes present in annotations.
 
