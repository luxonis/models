--- conflicted
+++ resolved
@@ -7,12 +7,8 @@
 import math
 
 class ConvModule(nn.Sequential):
-<<<<<<< HEAD
     # Conv2d+BN+ReLU
     def __init__(self, in_channels, out_channels, kernel_size, stride=1, padding=0,
-=======
-    def __init__(self, in_channels, out_channels, kernel_size, stride=1, padding=0, 
->>>>>>> 6bc0bdd2
         dilation=1, groups=1, bias=False, activation=nn.ReLU()):
         """Conv2d + BN + ReLu"""
         super().__init__(
@@ -235,7 +231,7 @@
 class SimSPPF(nn.Module):
     def __init__(self, in_channels, out_channels, kernel_size=5):
         super(SimSPPF, self).__init__()
-        """ Simplified SPPF with ReLU activation 
+        """ Simplified SPPF with ReLU activation
             Source: https://github.com/meituan/YOLOv6/blob/725913050e15a31cd091dfd7795a1891b0524d35/yolov6/layers/common.py
         """
         c_ = in_channels // 2  # hidden channels
