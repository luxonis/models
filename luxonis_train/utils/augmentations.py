--- conflicted
+++ resolved
@@ -189,9 +189,18 @@
         if not(0<=kp[0]<w and 0<=kp[1]<h):
             kp[2] = 0
     return keypoints
-<<<<<<< HEAD
+
+def check_bboxes(bboxes):
+    """ Check bbox annotations and correct those with widht or height 0 """
+    for i in range(bboxes.shape[0]):
+        if bboxes[i, 2] == 0:
+            bboxes[i, 2] = 1
+        if bboxes[i, 3] == 0:
+            bboxes[i, 3] = 1
+    return bboxes
 
 def create_out_annotations(present_annotations, classes, bboxes, masks, keypoints):
+    """ Create dictionary of output annotations """
     out_annotations = {}
     if "class" in present_annotations:
         out_annotations["class"] = classes
@@ -201,15 +210,4 @@
         out_annotations["segmentation"] = masks
     if "keypoints" in present_annotations:
         out_annotations["keypoints"] = keypoints
-    return out_annotations
-=======
-    
-def check_bboxes(bboxes):
-    """ Check bbox annotations and correct those with widht or height 0 """
-    for i in range(bboxes.shape[0]):
-        if bboxes[i, 2] == 0:
-            bboxes[i, 2] = 1
-        if bboxes[i, 3] == 0:
-            bboxes[i, 3] = 1
-    return bboxes
->>>>>>> 0dca6803
+    return out_annotations