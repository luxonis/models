--- conflicted
+++ resolved
@@ -35,7 +35,7 @@
         img, classify, bboxes, seg, keypoints = data
 
         img_in = img.numpy()
-        
+
         # albumentations expects with RGB image with HWC format
         img_in = np.transpose(img_in, (1,2,0))
         img_in = cv2.cvtColor(img_in, cv2.COLOR_BGR2RGB)
@@ -73,7 +73,6 @@
             bboxes = bboxes_points,
             bbox_classes = bbox_classes,
             keypoints = keypoints_points,
-<<<<<<< HEAD
             keypoints_classes = keypoints_visibility,
         )
 
@@ -92,12 +91,6 @@
         #     cv2.imshow('new', show)
         #     cv2.waitKey(0)
 
-=======
-            keypoints_classes = keypoints_visibility, # not object class, but per-kp class
-        )
-
-        transformed_image, out_bboxes, transformed_mask, final_keypoints = post_augment_process(transformed, keypoints, keypoints_classes)
->>>>>>> 6bc0bdd2
         return transformed_image, classify, out_bboxes, transformed_mask, final_keypoints
 
 
@@ -167,7 +160,6 @@
             keypoints = keypoints_points,
             keypoints_classes = keypoints_visibility, # not object class, but per-kp class
         )
-<<<<<<< HEAD
 
         transformed_image, out_bboxes, transformed_mask, final_keypoints = post_augment_process(transformed, keypoints, keypoints_classes)
 
@@ -217,44 +209,6 @@
     final_keypoints[:,1:] = out_keypoints
     final_keypoints[:,0] = keypoints_classes
 
-=======
-
-        transformed_image, out_bboxes, transformed_mask, final_keypoints = post_augment_process(transformed, keypoints, keypoints_classes)
-        return transformed_image, classify, out_bboxes, transformed_mask, final_keypoints
-
-
-def post_augment_process(transformed, keypoints, keypoints_classes):
-    transformed_image = transformed["image"]
-    transformed_image = transformed_image.flip(-3) # to BGR format
-
-    transformed_mask = torch.stack(transformed["masks"]) # stack list of masks
-
-    transformed_bboxes = torch.tensor(transformed["bboxes"])
-    transformed_bbox_classes = torch.tensor(transformed["bbox_classes"])
-    # merge bboxes and classes back together
-    transformed_bbox_classes = torch.unsqueeze(transformed_bbox_classes, dim=-1)
-    out_bboxes = torch.cat((transformed_bbox_classes, transformed_bboxes), dim=1)
-
-    out_bboxes[:,1::2] /= transformed_image.shape[2]
-    out_bboxes[:,2::2] /= transformed_image.shape[1]
-
-    transformed_keypoints = torch.tensor(transformed["keypoints"])
-    transformed_keypoints_classes = torch.tensor(transformed["keypoints_classes"])
-    # merge keypoints and classes back together
-    transformed_keypoints_classes = torch.unsqueeze(transformed_keypoints_classes, dim=-1)
-    out_keypoints = torch.cat((transformed_keypoints, transformed_keypoints_classes), dim=1)
-
-    out_keypoints = torch.reshape(out_keypoints, (-1, 3))
-    out_keypoints = mark_invisible_keypoints(out_keypoints, transformed_image)
-    out_keypoints[...,0] /= transformed_image.shape[2]
-    out_keypoints[...,1] /= transformed_image.shape[1]
-    out_keypoints = torch.reshape(out_keypoints, (keypoints.shape[0], keypoints.shape[1]-1))
-
-    final_keypoints = torch.zeros_like(keypoints)
-    final_keypoints[:,1:] = out_keypoints
-    final_keypoints[:,0] = keypoints_classes
-
->>>>>>> 6bc0bdd2
     return transformed_image, out_bboxes, transformed_mask, final_keypoints
 
 def mark_invisible_keypoints(keypoints, image):
