--- conflicted
+++ resolved
@@ -12,7 +12,6 @@
 from luxonis_train.models import Model
 from luxonis_train.models.heads import *
 from luxonis_train.utils.filesystem import LuxonisFileSystem
-
 
 
 class Exporter(pl.LightningModule):
@@ -140,26 +139,8 @@
 
         print(f"Finished exporting. Files saved in: {base_path}")
 
-<<<<<<< HEAD
         if self.cfg.get("exporter.upload.active"):
             self._upload_to_s3(onnx_path)
-=======
-        if self.cfg.get("exporter.s3_upload.active"):
-            if None not in [
-                self.cfg.get("logger.project_id"),
-                self.cfg.get("logger.run_id"),
-            ]:
-                warnings.warn(
-                    "Using current MLFlow run for upload instead of specified bucket."
-                )
-                bucket = os.getenv("MLFLOW_S3_BUCKET")
-                base_key = f'{self.cfg.get("logger.project_id")}/{self.cfg.get("logger.run_id")}/artifacts'
-            else:
-                bucket = self.cfg.get("exporter.s3_upload.bucket")
-                base_key = f"{self.cfg.get('exporter.s3_upload.upload_directory')}/{self.cfg.get('exporter.export_model_name')}"
-
-            self._upload_to_s3(onnx_path, bucket, base_key)
->>>>>>> 70682732
 
     def _get_output_names(self):
         """Gets output names for each head"""
@@ -172,7 +153,6 @@
                 output_names.extend(curr_output)
         return output_names
 
-<<<<<<< HEAD
     def _upload_to_s3(self, onnx_path: str):
         """Uploads .pt, .onnx and current config.yaml to specified s3 bucket"""
         fs = LuxonisFileSystem(
@@ -207,66 +187,6 @@
         os.remove("config_export.yaml")  # delete temporary file
 
         print(f"Files upload finished")
-=======
-    def _upload_to_s3(self, onnx_path, bucket, base_key):
-        """Uploads .pt, .onnx and current config.yaml to specified s3 bucket"""
-        if None in [bucket, base_key]:
-            raise KeyError(
-                "Bucket or base_key not specified. Check 's3_upload' in exporter."
-            )
-
-        import boto3
-        import yaml
-
-        print("Started upload to S3...")
-
-        s3_client = boto3.client(
-            "s3",
-            aws_access_key_id=os.getenv("AWS_ACCESS_KEY_ID"),
-            aws_secret_access_key=os.getenv("AWS_SECRET_ACCESS_KEY"),
-            endpoint_url=os.getenv("AWS_S3_ENDPOINT_URL"),
-        )
-
-        # upload .ckpt file
-        s3_client.upload_file(
-            Filename=self.cfg.get("exporter.export_weights"),
-            Bucket=bucket,
-            Key=f"{base_key}/{self.cfg.get('exporter.export_model_name')}.ckpt",
-        )
-
-        # upload .onnx file
-        s3_client.upload_file(
-            Filename=onnx_path,
-            Bucket=bucket,
-            Key=f"{base_key}/{self.cfg.get('exporter.export_model_name')}.onnx",
-        )
-
-        # upload config.yaml
-        self.cfg.save_data("config.yaml")  # create temporary file
-        s3_client.upload_file(
-            Filename="config.yaml", Bucket=bucket, Key=f"{base_key}/config.yaml"
-        )
-        os.remove("config.yaml")  # delete temporary file
-
-        # generate and upload export_config.yaml compatible with modelconverter
-        onnx_path = (
-            f"s3://{bucket}/"
-            + f"{base_key}/{self.cfg.get('exporter.export_model_name')}.onnx"
-        )
-        modelconverter_config = self._get_modelconverter_config(onnx_path)
-
-        with open("config_export.yaml", "w+") as f:
-            yaml.dump(modelconverter_config, f, default_flow_style=False)
-
-        s3_client.upload_file(
-            Filename="config_export.yaml",
-            Bucket=bucket,
-            Key=f"{base_key}/config_export.yaml",
-        )
-        os.remove("config_export.yaml")  # delete temporary file
-
-        print(f"Files uploaded to: s3://{bucket}/{base_key}")
->>>>>>> 70682732
 
     def _get_modelconverter_config(self, onnx_path: str):
         """Generates export config from input config that is
@@ -282,7 +202,7 @@
             "reverse_input_channels": self.cfg.get("exporter.reverse_input_channels"),
             "use_bgr": not self.cfg.get("train.preprocessing.train_rgb"),
             "input_shape": [1, 3] + self.cfg.get("exporter.export_image_size"),
-            "data_type": "f16",  # self.cfg.get("exporter.data_type"), # NOTE: change this when modelconverter is updated
+            "data_type": self.cfg.get("exporter.data_type"),
             "output": [{"name": name} for name in self._get_output_names()],
             "meta": {"description": self.cfg.get("exporter.export_model_name")},
         }
