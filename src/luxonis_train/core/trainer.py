import os
import torch
import pytorch_lightning as pl
import threading
import warnings
from typing import Union, Optional
from dotenv import load_dotenv
from pytorch_lightning.utilities import rank_zero_only
from luxonis_ml.tracker import LuxonisTrackerPL
from luxonis_ml.data import LuxonisDataset
from luxonis_ml.loader import LuxonisLoader, TrainAugmentations, ValAugmentations

from luxonis_train.utils.callbacks import LuxonisProgressBar
from luxonis_train.models import ModelLightningModule
from luxonis_train.utils.config import ConfigHandler


class Trainer:
    def __init__(self, cfg: Union[str, dict], args: Optional[dict] = None):
        """Main API which is used to create the model, setup pytorch lightning environment
        and perform training based on provided arguments and config.

        Args:
            cfg (Union[str, dict]): path to config file or config dict used to setup training
            args (Optional[dict]): argument dict provided through command line, used for config overriding
        """

        self.cfg = ConfigHandler(cfg)

        if args and args["override"]:
            self.cfg.override_config(args["override"])

        self.rank = rank_zero_only.rank

        cfg_logger = self.cfg.get("logger")
<<<<<<< HEAD
        hparams = {key: self.cfg.get(key) for key in cfg_logger.logged_hyperparams}
=======
>>>>>>> ea5de8ba

        load_dotenv()  # loads env variables for mlflow logging
        logger_params = cfg_logger.model_dump()
        logger_params.pop("logged_hyperparams")
        logger = LuxonisTrackerPL(
            rank=self.rank,
            mlflow_tracking_uri=os.getenv(
                "MLFLOW_TRACKING_URI"
            ),  # read separately from env vars
            **logger_params,
        )

        self.run_save_dir = os.path.join(cfg_logger.save_directory, logger.run_name)

        self.train_augmentations = None
        self.val_augmentations = None
        self.test_augmentations = None

        self.lightning_module = ModelLightningModule(self.run_save_dir)
        self.pl_trainer = pl.Trainer(
            accelerator=self.cfg.get("trainer.accelerator"),
            devices=self.cfg.get("trainer.devices"),
            strategy=self.cfg.get("trainer.strategy"),
            logger=logger,
            max_epochs=self.cfg.get("train.epochs"),
            accumulate_grad_batches=self.cfg.get("train.accumulate_grad_batches"),
            check_val_every_n_epoch=self.cfg.get("train.validation_interval"),
            num_sanity_val_steps=self.cfg.get("trainer.num_sanity_val_steps"),
            profiler=self.cfg.get("trainer.profiler"),  # for debugging purposes,
            callbacks=LuxonisProgressBar()
            if self.cfg.get("train.use_rich_text")
            else None,  # NOTE: this is likely PL bug, should be configurable inside configure_callbacks(),
        )
        self.error_message = None

        # save current config to logger directory
        self.cfg.save_data(os.path.join(self.run_save_dir, "config.yaml"))

    def train(self, new_thread: bool = False):
        """Runs training

        Args:
            new_thread (bool, optional): Runs training in new thread if set to True. Defaults to False.
        """

        with LuxonisDataset(
            dataset_name=self.cfg.get("dataset.dataset_name"),
            team_id=self.cfg.get("dataset.team_id"),
            dataset_id=self.cfg.get("dataset.dataset_id"),
            bucket_type=self.cfg.get("dataset.bucket_type"),
            bucket_storage=self.cfg.get("dataset.bucket_storage"),
        ) as dataset:
            if self.train_augmentations == None:
                self.train_augmentations = TrainAugmentations(
                    image_size=self.cfg.get("train.preprocessing.train_image_size"),
                    augmentations=[
                        i.model_dump()
                        for i in self.cfg.get("train.preprocessing.augmentations")
                    ],
                    train_rgb=self.cfg.get("train.preprocessing.train_rgb"),
                    keep_aspect_ratio=self.cfg.get(
                        "train.preprocessing.keep_aspect_ratio"
                    ),
                )

            loader_train = LuxonisLoader(
                dataset,
                view=self.cfg.get("dataset.train_view"),
                augmentations=self.train_augmentations,
                mode="json" if self.cfg.get("dataset.json_mode") else "fiftyone",
            )

            sampler = None
            if self.cfg.get("train.use_weighted_sampler"):
                classes_count = dataset.get_classes_count()
                if len(classes_count) == 0:
                    warnings.warn(
                        "WeightedRandomSampler only available for classification tasks. Using default sampler instead."
                    )
                else:
                    weights = [1 / i for i in classes_count.values()]
                    num_samples = sum(classes_count.values())
                    sampler = torch.utils.data.WeightedRandomSampler(
                        weights, num_samples
                    )

            pytorch_loader_train = torch.utils.data.DataLoader(
                loader_train,
                shuffle=True,
                batch_size=self.cfg.get("train.batch_size"),
                num_workers=self.cfg.get("train.num_workers"),
                collate_fn=loader_train.collate_fn,
                drop_last=self.cfg.get("train.skip_last_batch"),
                sampler=sampler,
            )

            if self.val_augmentations == None:
                self.val_augmentations = ValAugmentations(
                    image_size=self.cfg.get("train.preprocessing.train_image_size"),
                    augmentations=[
                        i.model_dump()
                        for i in self.cfg.get("train.preprocessing.augmentations")
                    ],
                    train_rgb=self.cfg.get("train.preprocessing.train_rgb"),
                    keep_aspect_ratio=self.cfg.get(
                        "train.preprocessing.keep_aspect_ratio"
                    ),
                )

            loader_val = LuxonisLoader(
                dataset,
                view=self.cfg.get("dataset.val_view"),
                augmentations=self.val_augmentations,
                mode="json" if self.cfg.get("dataset.json_mode") else "fiftyone",
            )
            pytorch_loader_val = torch.utils.data.DataLoader(
                loader_val,
                batch_size=self.cfg.get("train.batch_size"),
                num_workers=self.cfg.get("train.num_workers"),
                collate_fn=loader_val.collate_fn,
            )

            if not new_thread:
                self.pl_trainer.fit(
                    self.lightning_module, pytorch_loader_train, pytorch_loader_val
                )
                print(f"Checkpoints saved in: {self.get_save_dir()}")
            else:
                # Every time exception happens in the Thread, this hook will activate
                def thread_exception_hook(args):
                    self.error_message = str(args.exc_value)

                threading.excepthook = thread_exception_hook

                self.thread = threading.Thread(
                    target=self.pl_trainer.fit,
                    args=(
                        self.lightning_module,
                        pytorch_loader_train,
                        pytorch_loader_val,
                    ),
                    daemon=True,
                )
                self.thread.start()

    def test(self, new_thread: bool = False):
        """Runs testing
        Args:
            new_thread (bool, optional): Runs training in new thread if set to True. Defaults to False.
        """

        with LuxonisDataset(
            dataset_name=self.cfg.get("dataset.dataset_name"),
            team_id=self.cfg.get("dataset.team_id"),
            dataset_id=self.cfg.get("dataset.dataset_id"),
            bucket_type=self.cfg.get("dataset.bucket_type"),
            bucket_storage=self.cfg.get("dataset.bucket_storage"),
        ) as dataset:
            if self.test_augmentations == None:
                self.test_augmentations = ValAugmentations(
                    image_size=self.cfg.get("train.preprocessing.train_image_size"),
                    augmentations=[
                        i.model_dump()
                        for i in self.cfg.get("train.preprocessing.augmentations")
                    ],
                    train_rgb=self.cfg.get("train.preprocessing.train_rgb"),
                    keep_aspect_ratio=self.cfg.get(
                        "train.preprocessing.keep_aspect_ratio"
                    ),
                )

            loader_test = LuxonisLoader(
                dataset,
                view=self.cfg.get("dataset.test_view"),
                augmentations=self.test_augmentations,
                mode="json" if self.cfg.get("dataset.json_mode") else "fiftyone",
            )
            pytorch_loader_test = torch.utils.data.DataLoader(
                loader_test,
                batch_size=self.cfg.get("train.batch_size"),
                num_workers=self.cfg.get("train.num_workers"),
                collate_fn=loader_test.collate_fn,
            )

            if not new_thread:
                self.pl_trainer.test(self.lightning_module, pytorch_loader_test)
            else:
                self.thread = threading.Thread(
                    target=self.pl_trainer.test,
                    args=(self.lightning_module, pytorch_loader_test),
                    daemon=True,
                )
                self.thread.start()

    def override_train_augmentations(self, aug: object):
        """Overrides augmentations used for training dataset"""
        self.train_augmentations = aug

    def override_val_augmentations(self, aug: object):
        """Overrides augmentations used for validation dataset"""
        self.val_augmentations = aug

    def override_test_augmentations(self, aug: object):
        """Overrides augmentations used for test dataset"""
        self.test_augmentations = aug

    @rank_zero_only
    def get_status(self):
        """Get current status of training

        Returns:
            Tuple(int, int): First element is current epoch, second element is total number of epochs
        """
        return self.lightning_module.get_status()

    @rank_zero_only
    def get_status_percentage(self):
        """Return percentage of current training, takes into account early stopping

        Returns:
            float: Percentage of current training in range 0-100
        """
        return self.lightning_module.get_status_percentage()

    @rank_zero_only
    def get_save_dir(self):
        """Return path to directory where checkpoints are saved

        Returns:
            str: Save directory path
        """
        return self.run_save_dir

    @rank_zero_only
    def get_error_message(self):
        """Return error message if one occurs while running in thread, otherwise None

        Returns:
            str or None: Error message
        """
        return self.error_message

    @rank_zero_only
    def get_min_loss_checkpoint_path(self):
        """Return best checkpoint path with respect to minimal validation loss

        Returns:
            str: Path to best checkpoint with respect to minimal validation loss
        """
        return self.pl_trainer.checkpoint_callbacks[0].best_model_path

    @rank_zero_only
    def get_best_metric_checkpoint_path(self):
        """Return best checkpoint path with respect to best validation metric

        Returns:
            str: Path to best checkpoint with respect to best validation loss
        """
        return self.pl_trainer.checkpoint_callbacks[1].best_model_path<|MERGE_RESOLUTION|>--- conflicted
+++ resolved
@@ -33,10 +33,6 @@
         self.rank = rank_zero_only.rank
 
         cfg_logger = self.cfg.get("logger")
-<<<<<<< HEAD
-        hparams = {key: self.cfg.get(key) for key in cfg_logger.logged_hyperparams}
-=======
->>>>>>> ea5de8ba
 
         load_dotenv()  # loads env variables for mlflow logging
         logger_params = cfg_logger.model_dump()
