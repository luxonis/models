import os
import torch
import pytorch_lightning as pl
import threading
import warnings
from copy import deepcopy
from typing import Union, Optional
from dotenv import load_dotenv
from pytorch_lightning.utilities import rank_zero_only
from luxonis_ml.tracker import LuxonisTrackerPL
from luxonis_ml.data import LuxonisDataset, BucketType, BucketStorage
from luxonis_ml.loader import LuxonisLoader, TrainAugmentations, ValAugmentations

from luxonis_train.utils.callbacks import LuxonisProgressBar
from luxonis_train.models import ModelLightningModule
from luxonis_train.utils.config import Config


class Trainer:
    def __init__(self, cfg: Union[str, dict], args: Optional[dict] = None):
        """Main API which is used to create the model, setup pytorch lightning environment
        and perform training based on provided arguments and config.

        Args:
            cfg (Union[str, dict]): path to config file or config dict used to setup training
            args (Optional[dict]): argument dict provided through command line, used for config overriding
        """

        self.cfg = Config(cfg)

        if args and args["override"]:
            self.cfg.override_config(args["override"])

        self.rank = rank_zero_only.rank

        cfg_logger = self.cfg.get("logger")
        hparams = {key: self.cfg.get(key) for key in cfg_logger["logged_hyperparams"]}

        load_dotenv()  # loads env variables for mlflow logging
        logger_params = deepcopy(cfg_logger.copy())
        logger_params.pop("logged_hyperparams")
        logger = LuxonisTrackerPL(
            rank=self.rank,
            mlflow_tracking_uri=os.getenv(
                "MLFLOW_TRACKING_URI"
            ),  # read seperately from env vars
            **logger_params,
        )
        logger.log_hyperparams(hparams)

        self.run_save_dir = os.path.join(cfg_logger["save_directory"], logger.run_name)

        self.train_augmentations = None
        self.val_augmentations = None
        self.test_augmentations = None

        self.lightning_module = ModelLightningModule(self.run_save_dir)
        self.pl_trainer = pl.Trainer(
            accelerator=self.cfg.get("trainer.accelerator"),
            devices=self.cfg.get("trainer.devices"),
            strategy=self.cfg.get("trainer.strategy"),
            logger=logger,
            max_epochs=self.cfg.get("train.epochs"),
            accumulate_grad_batches=self.cfg.get("train.accumulate_grad_batches"),
            check_val_every_n_epoch=self.cfg.get("train.validation_interval"),
            num_sanity_val_steps=self.cfg.get("trainer.num_sanity_val_steps"),
            profiler=self.cfg.get("trainer.profiler"),  # for debugging purposes,
            callbacks=LuxonisProgressBar()
            if self.cfg.get("train.use_rich_text")
            else None,  # NOTE: this is likely PL bug, should be configurable inside configure_callbacks(),
        )
        self.error_message = None

        # save current config to logger directory
        self.cfg.save_data(os.path.join(self.run_save_dir, "config.yaml"))

    def train(self, new_thread: bool = False):
        """Runs training

        Args:
            new_thread (bool, optional): Runs training in new thread if set to True. Defaults to False.
        """

        with LuxonisDataset(
            team_id=self.cfg.get("dataset.team_id"),
            dataset_id=self.cfg.get("dataset.dataset_id"),
<<<<<<< HEAD
            bucket_type=self.cfg.get("dataset.bucket_type"),
            override_bucket_type=self.cfg.get("dataset.override_bucket_type"),
=======
            bucket_type=eval(self.cfg.get("dataset.bucket_type")),
            bucket_storage=eval(self.cfg.get("dataset.bucket_storage")),
>>>>>>> 35448a92
        ) as dataset:
            if self.train_augmentations == None:
                self.train_augmentations = TrainAugmentations(
                    image_size=self.cfg.get("train.preprocessing.train_image_size"),
                    augmentations=self.cfg.get("train.preprocessing.augmentations"),
                    train_rgb=self.cfg.get("train.preprocessing.train_rgb"),
                    keep_aspect_ratio=self.cfg.get(
                        "train.preprocessing.keep_aspect_ratio"
                    ),
                )

            loader_train = LuxonisLoader(
                dataset,
                view=self.cfg.get("dataset.train_view"),
                augmentations=self.train_augmentations,
            )

            sampler = None
            if self.cfg.get("train.use_weighted_sampler"):
                classes_count = dataset.get_classes_count()
                if len(classes_count) == 0:
                    warnings.warn(
                        "WeightedRandomSampler only available for classification tasks. Using default sampler instead."
                    )
                else:
                    weights = [1 / i for i in classes_count.values()]
                    num_samples = sum(classes_count.values())
                    sampler = torch.utils.data.WeightedRandomSampler(
                        weights, num_samples
                    )

            pytorch_loader_train = torch.utils.data.DataLoader(
                loader_train,
                batch_size=self.cfg.get("train.batch_size"),
                num_workers=self.cfg.get("train.num_workers"),
                collate_fn=loader_train.collate_fn,
                drop_last=self.cfg.get("train.skip_last_batch"),
                sampler=sampler,
            )

            if self.val_augmentations == None:
                self.val_augmentations = ValAugmentations(
                    image_size=self.cfg.get("train.preprocessing.train_image_size"),
                    augmentations=self.cfg.get("train.preprocessing.augmentations"),
                    train_rgb=self.cfg.get("train.preprocessing.train_rgb"),
                    keep_aspect_ratio=self.cfg.get(
                        "train.preprocessing.keep_aspect_ratio"
                    ),
                )

            loader_val = LuxonisLoader(
                dataset,
                view=self.cfg.get("dataset.val_view"),
                augmentations=self.val_augmentations,
            )
            pytorch_loader_val = torch.utils.data.DataLoader(
                loader_val,
                batch_size=self.cfg.get("train.batch_size"),
                num_workers=self.cfg.get("train.num_workers"),
                collate_fn=loader_val.collate_fn,
            )

            if not new_thread:
                self.pl_trainer.fit(
                    self.lightning_module, pytorch_loader_train, pytorch_loader_val
                )
                print(f"Checkpoints saved in: {self.get_save_dir()}")
            else:
                # Every time expection happens in the Thread, this hook will activate
                def thread_exception_hook(args):
                    self.error_message = str(args.exc_value)

                threading.excepthook = thread_exception_hook

                self.thread = threading.Thread(
                    target=self.pl_trainer.fit,
                    args=(
                        self.lightning_module,
                        pytorch_loader_train,
                        pytorch_loader_val,
                    ),
                    daemon=True,
                )
                self.thread.start()

    def test(self, new_thread: bool = False):
        """Runs testing
        Args:
            new_thread (bool, optional): Runs training in new thread if set to True. Defaults to False.
        """

        with LuxonisDataset(
            team_id=self.cfg.get("dataset.team_id"),
            dataset_id=self.cfg.get("dataset.dataset_id"),
<<<<<<< HEAD
            bucket_type=self.cfg.get("dataset.bucket_type"),
            override_bucket_type=self.cfg.get("dataset.override_bucket_type"),
=======
            bucket_type=eval(self.cfg.get("dataset.bucket_type")),
            bucket_storage=eval(self.cfg.get("dataset.bucket_storage")),
>>>>>>> 35448a92
        ) as dataset:
            if self.test_augmentations == None:
                self.test_augmentations = ValAugmentations(
                    image_size=self.cfg.get("train.preprocessing.train_image_size"),
                    augmentations=self.cfg.get("train.preprocessing.augmentations"),
                    train_rgb=self.cfg.get("train.preprocessing.train_rgb"),
                    keep_aspect_ratio=self.cfg.get(
                        "train.preprocessing.keep_aspect_ratio"
                    ),
                )

            loader_test = LuxonisLoader(
                dataset,
                view=self.cfg.get("dataset.test_view"),
                augmentations=self.test_augmentations,
            )
            pytorch_loader_test = torch.utils.data.DataLoader(
                loader_test,
                batch_size=self.cfg.get("train.batch_size"),
                num_workers=self.cfg.get("train.num_workers"),
                collate_fn=loader_test.collate_fn,
            )

            if not new_thread:
                self.pl_trainer.test(self.lightning_module, pytorch_loader_test)
            else:
                self.thread = threading.Thread(
                    target=self.pl_trainer.test,
                    args=(self.lightning_module, pytorch_loader_test),
                    daemon=True,
                )
                self.thread.start()

    def override_loss(self, custom_loss: object, head_id: int):
        """Overrides loss function for specific head_id with custom loss"""
        if not 0 <= head_id < len(self.lightning_module.model.heads):
            raise ValueError("Provided 'head_id' outside of range.")
        self.lightning_module.losses[head_id] = custom_loss

    def override_train_augmentations(self, aug: object):
        """Overrides augmentations used for trainig dataset"""
        self.train_augmentations = aug

    def override_val_augmentations(self, aug: object):
        """Overrides augmentations used for validation dataset"""
        self.val_augmentations = aug

    def override_test_augmentations(self, aug: object):
        """Overrides augmentations used for test dataset"""
        self.test_augmentations = aug

    @rank_zero_only
    def get_status(self):
        """Get current status of training

        Returns:
            Tuple(int, int): First element is current epoch, second element is total number of epochs
        """
        return self.lightning_module.get_status()

    @rank_zero_only
    def get_status_percentage(self):
        """Return percentage of current training, takes into account early stopping

        Returns:
            float: Percentage of current training in range 0-100
        """
        return self.lightning_module.get_status_percentage()

    @rank_zero_only
    def get_save_dir(self):
        """Return path to directory where checkpoints are saved

        Returns:
            str: Save directory path
        """
        return self.run_save_dir

    @rank_zero_only
    def get_error_message(self):
        """Return error message if one occures while running in thread, otherwise None

        Returns:
            str or None: Error message
        """
        return self.error_message

    @rank_zero_only
    def get_min_loss_checkpoint_path(self):
        """Return best checkpoint path with respect to minimal validation loss

        Returns:
            str: Path to best checkpoint with respect to minimal validation loss
        """
        return self.pl_trainer.checkpoint_callbacks[0].best_model_path

    @rank_zero_only
    def get_best_metric_checkpoint_path(self):
        """Return best checkpoint path with respect to best validation metric

        Returns:
            str: Path to best checkpoint with respect to best validation loss
        """
        return self.pl_trainer.checkpoint_callbacks[1].best_model_path<|MERGE_RESOLUTION|>--- conflicted
+++ resolved
@@ -84,13 +84,8 @@
         with LuxonisDataset(
             team_id=self.cfg.get("dataset.team_id"),
             dataset_id=self.cfg.get("dataset.dataset_id"),
-<<<<<<< HEAD
-            bucket_type=self.cfg.get("dataset.bucket_type"),
-            override_bucket_type=self.cfg.get("dataset.override_bucket_type"),
-=======
             bucket_type=eval(self.cfg.get("dataset.bucket_type")),
             bucket_storage=eval(self.cfg.get("dataset.bucket_storage")),
->>>>>>> 35448a92
         ) as dataset:
             if self.train_augmentations == None:
                 self.train_augmentations = TrainAugmentations(
@@ -185,13 +180,8 @@
         with LuxonisDataset(
             team_id=self.cfg.get("dataset.team_id"),
             dataset_id=self.cfg.get("dataset.dataset_id"),
-<<<<<<< HEAD
-            bucket_type=self.cfg.get("dataset.bucket_type"),
-            override_bucket_type=self.cfg.get("dataset.override_bucket_type"),
-=======
             bucket_type=eval(self.cfg.get("dataset.bucket_type")),
             bucket_storage=eval(self.cfg.get("dataset.bucket_storage")),
->>>>>>> 35448a92
         ) as dataset:
             if self.test_augmentations == None:
                 self.test_augmentations = ValAugmentations(
