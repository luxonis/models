--- conflicted
+++ resolved
@@ -89,7 +89,6 @@
             dataset_id=self.cfg.get("dataset.dataset_id"),
             bucket_type=self.cfg.get("dataset.bucket_type"),
             bucket_storage=self.cfg.get("dataset.bucket_storage"),
-<<<<<<< HEAD
         )
         if self.train_augmentations == None:
             self.train_augmentations = TrainAugmentations(
@@ -100,30 +99,9 @@
                 ],
                 train_rgb=self.cfg.get("train.preprocessing.train_rgb"),
                 keep_aspect_ratio=self.cfg.get("train.preprocessing.keep_aspect_ratio"),
-=======
-        ) as dataset:
-            if self.train_augmentations == None:
-                self.train_augmentations = TrainAugmentations(
-                    image_size=self.cfg.get("train.preprocessing.train_image_size"),
-                    augmentations=[
-                        i.model_dump()
-                        for i in self.cfg.get("train.preprocessing.augmentations")
-                    ],
-                    train_rgb=self.cfg.get("train.preprocessing.train_rgb"),
-                    keep_aspect_ratio=self.cfg.get(
-                        "train.preprocessing.keep_aspect_ratio"
-                    ),
-                )
-
-            loader_train = LuxonisLoaderTorch(
-                dataset,
-                view=self.cfg.get("dataset.train_view"),
-                augmentations=self.train_augmentations,
-                mode="json" if self.cfg.get("dataset.json_mode") else "fiftyone",
->>>>>>> 6cf3def4
-            )
-
-        loader_train = LuxonisLoader(
+            )
+
+        loader_train = LuxonisLoaderTorch(
             dataset,
             view=self.cfg.get("dataset.train_view"),
             augmentations=self.train_augmentations,
@@ -151,7 +129,6 @@
             sampler=sampler,
         )
 
-<<<<<<< HEAD
         if self.val_augmentations == None:
             self.val_augmentations = ValAugmentations(
                 image_size=self.cfg.get("train.preprocessing.train_image_size"),
@@ -161,22 +138,9 @@
                 ],
                 train_rgb=self.cfg.get("train.preprocessing.train_rgb"),
                 keep_aspect_ratio=self.cfg.get("train.preprocessing.keep_aspect_ratio"),
-=======
-            loader_val = LuxonisLoaderTorch(
-                dataset,
-                view=self.cfg.get("dataset.val_view"),
-                augmentations=self.val_augmentations,
-                mode="json" if self.cfg.get("dataset.json_mode") else "fiftyone",
-            )
-            pytorch_loader_val = torch.utils.data.DataLoader(
-                loader_val,
-                batch_size=self.cfg.get("train.batch_size"),
-                num_workers=self.cfg.get("train.num_workers"),
-                collate_fn=collate_fn,
->>>>>>> 6cf3def4
-            )
-
-        loader_val = LuxonisLoader(
+            )
+
+        loader_val = LuxonisLoaderTorch(
             dataset,
             view=self.cfg.get("dataset.val_view"),
             augmentations=self.val_augmentations,
@@ -223,7 +187,6 @@
             dataset_id=self.cfg.get("dataset.dataset_id"),
             bucket_type=self.cfg.get("dataset.bucket_type"),
             bucket_storage=self.cfg.get("dataset.bucket_storage"),
-<<<<<<< HEAD
         )
         if self.test_augmentations == None:
             self.test_augmentations = ValAugmentations(
@@ -234,36 +197,9 @@
                 ],
                 train_rgb=self.cfg.get("train.preprocessing.train_rgb"),
                 keep_aspect_ratio=self.cfg.get("train.preprocessing.keep_aspect_ratio"),
-=======
-        ) as dataset:
-            if self.test_augmentations == None:
-                self.test_augmentations = ValAugmentations(
-                    image_size=self.cfg.get("train.preprocessing.train_image_size"),
-                    augmentations=[
-                        i.model_dump()
-                        for i in self.cfg.get("train.preprocessing.augmentations")
-                    ],
-                    train_rgb=self.cfg.get("train.preprocessing.train_rgb"),
-                    keep_aspect_ratio=self.cfg.get(
-                        "train.preprocessing.keep_aspect_ratio"
-                    ),
-                )
-
-            loader_test = LuxonisLoaderTorch(
-                dataset,
-                view=self.cfg.get("dataset.test_view"),
-                augmentations=self.test_augmentations,
-                mode="json" if self.cfg.get("dataset.json_mode") else "fiftyone",
-            )
-            pytorch_loader_test = torch.utils.data.DataLoader(
-                loader_test,
-                batch_size=self.cfg.get("train.batch_size"),
-                num_workers=self.cfg.get("train.num_workers"),
-                collate_fn=collate_fn,
->>>>>>> 6cf3def4
-            )
-
-        loader_test = LuxonisLoader(
+            )
+
+        loader_test = LuxonisLoaderTorch(
             dataset,
             view=self.cfg.get("dataset.test_view"),
             augmentations=self.test_augmentations,
