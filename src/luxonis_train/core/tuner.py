--- conflicted
+++ resolved
@@ -137,9 +137,8 @@
             dataset_id=self.cfg.get("dataset.dataset_id"),
             bucket_type=self.cfg.get("dataset.bucket_type"),
             bucket_storage=self.cfg.get("dataset.bucket_storage"),
-<<<<<<< HEAD
-        )
-        loader_train = LuxonisLoader(
+        )
+        loader_train = LuxonisLoaderTorch(
             dataset,
             view=self.cfg.get("dataset.train_view"),
             augmentations=TrainAugmentations(
@@ -152,25 +151,6 @@
                 keep_aspect_ratio=self.cfg.get("train.preprocessing.keep_aspect_ratio"),
             ),
         )
-=======
-        ) as dataset:
-            loader_train = LuxonisLoaderTorch(
-                dataset,
-                view=self.cfg.get("dataset.train_view"),
-                augmentations=TrainAugmentations(
-                    image_size=self.cfg.get("train.preprocessing.train_image_size"),
-                    augmentations=[
-                        i.model_dump()
-                        for i in self.cfg.get("train.preprocessing.augmentations")
-                    ],
-                    train_rgb=self.cfg.get("train.preprocessing.train_rgb"),
-                    keep_aspect_ratio=self.cfg.get(
-                        "train.preprocessing.keep_aspect_ratio"
-                    ),
-                ),
-                mode="json" if self.cfg.get("dataset.json_mode") else "fiftyone",
-            )
->>>>>>> 6cf3def4
 
         sampler = None
         if self.cfg.get("train.use_weighted_sampler"):
@@ -193,8 +173,7 @@
             sampler=sampler,
         )
 
-<<<<<<< HEAD
-        loader_val = LuxonisLoader(
+        loader_val = LuxonisLoaderTorch(
             dataset,
             view=self.cfg.get("dataset.val_view"),
             augmentations=ValAugmentations(
@@ -213,30 +192,6 @@
             num_workers=self.cfg.get("train.num_workers"),
             collate_fn=collate_fn,
         )
-=======
-            loader_val = LuxonisLoaderTorch(
-                dataset,
-                view=self.cfg.get("dataset.val_view"),
-                augmentations=ValAugmentations(
-                    image_size=self.cfg.get("train.preprocessing.train_image_size"),
-                    augmentations=[
-                        i.model_dump()
-                        for i in self.cfg.get("train.preprocessing.augmentations")
-                    ],
-                    train_rgb=self.cfg.get("train.preprocessing.train_rgb"),
-                    keep_aspect_ratio=self.cfg.get(
-                        "train.preprocessing.keep_aspect_ratio"
-                    ),
-                ),
-                mode="json" if self.cfg.get("dataset.json_mode") else "fiftyone",
-            )
-            pytorch_loader_val = torch.utils.data.DataLoader(
-                loader_val,
-                batch_size=self.cfg.get("train.batch_size"),
-                num_workers=self.cfg.get("train.num_workers"),
-                collate_fn=collate_fn,
-            )
->>>>>>> 6cf3def4
 
         pl_trainer.fit(lightning_module, pytorch_loader_train, pytorch_loader_val)
         pruner_callback.check_pruned()
