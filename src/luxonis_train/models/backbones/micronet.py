#
# Source: https://github.com/liyunsheng13/micronet
# License: https://github.com/liyunsheng13/micronet/blob/main/LICENSE
#


import torch
<<<<<<< HEAD
from torch import nn, Tensor
from luxonis_train.models.modules import HSigmoid, HSwish
=======
import torch.nn as nn
from typing import Literal, Optional

from luxonis_train.models.backbones.base_backbone import BaseBackbone
from luxonis_train.models.modules import ConvModule


class MicroNet(BaseBackbone):
    def __init__(self, variant: Optional[Literal["M1", "M2", "M3"]] = "M1", **kwargs):
        """MicroNet backbone

        Args:
            variant (Literal["M1", "M2", "M3"], optional): Defaults to "M1".
        """
        super().__init__()
        if variant not in MICRONET_VARIANTS_SETTINGS.keys():
            raise ValueError(
                f"MicroNet model variant should be in {list(MICRONET_VARIANTS_SETTINGS.keys())}"
            )

        self.inplanes = 64
        (
            in_channels,
            stem_groups,
            _,
            init_a,
            init_b,
            out_indices,
            channels,
            cfgs,
        ) = MICRONET_VARIANTS_SETTINGS[variant]
        self.out_indices = out_indices
        self.channels = channels

        self.features = nn.ModuleList([Stem(3, 2, stem_groups)])

        for (
            stride,
            out_channels,
            kernel_size,
            c1,
            c2,
            g1,
            g2,
            c3,
            g3,
            g4,
            y1,
            y2,
            y3,
            r,
        ) in cfgs:
            self.features.append(
                MicroBlock(
                    in_channels,
                    out_channels,
                    kernel_size,
                    stride,
                    (c1, c2),
                    (g1, g2),
                    (c3, g3, g4),
                    (y1, y2, y3),
                    r,
                    init_a,
                    init_b,
                )
            )
            in_channels = out_channels

    def forward(self, x: torch.Tensor):
        outs = []
        for i, m in enumerate(self.features):
            x = m(x)
            outs.append(x)
        return outs


class MicroBlock(nn.Module):
    def __init__(
        self,
        in_channels: int,
        out_channels: int,
        kernel_size: Optional[int] = 3,
        stride: Optional[int] = 1,
        t1: Optional[tuple] = (2, 2),
        gs1: Optional[int] = 4,
        groups_1x1: Optional[tuple] = (1, 1),
        dy: Optional[tuple] = (2, 0, 1),
        r: Optional[int] = 1,
        init_a: Optional[tuple] = (1.0, 1.0),
        init_b: Optional[tuple] = (0.0, 0.0),
    ):
        super().__init__()

        self.identity = stride == 1 and in_channels == out_channels
        y1, y2, y3 = dy
        _, g1, g2 = groups_1x1
        reduction = 8 * r
        intermediate_channels = in_channels * t1[0] * t1[1]

        if gs1[0] == 0:
            self.layers = nn.Sequential(
                DepthSpatialSepConv(in_channels, t1, kernel_size, stride),
                DYShiftMax(
                    intermediate_channels,
                    intermediate_channels,
                    init_a,
                    init_b,
                    True if y2 == 2 else False,
                    gs1,
                    reduction,
                )
                if y2 > 0
                else nn.ReLU6(True),
                ChannelShuffle(gs1[1]),
                ChannelShuffle(intermediate_channels // 2)
                if y2 != 0
                else nn.Sequential(),
                ConvModule(
                    in_channels=intermediate_channels,
                    out_channels=out_channels,
                    kernel_size=1,
                    groups=g1,
                    activation=nn.Identity(),
                ),
                DYShiftMax(
                    out_channels,
                    out_channels,
                    [1.0, 0.0],
                    [0.0, 0.0],
                    False,
                    (g1, g2),
                    reduction // 2,
                )
                if y3 > 0
                else nn.Sequential(),
                ChannelShuffle(g2),
                ChannelShuffle(out_channels // 2)
                if out_channels % 2 == 0 and y3 != 0
                else nn.Sequential(),
            )
        elif g2 == 0:
            self.layers = nn.Sequential(
                ConvModule(
                    in_channels=in_channels,
                    out_channels=intermediate_channels,
                    kernel_size=1,
                    groups=gs1[0],
                    activation=nn.Identity(),
                ),
                DYShiftMax(
                    intermediate_channels,
                    intermediate_channels,
                    [1.0, 0.0],
                    [0.0, 0.0],
                    False,
                    gs1,
                    reduction,
                )
                if y3 > 0
                else nn.Sequential(),
            )
        else:
            self.layers = nn.Sequential(
                ConvModule(
                    in_channels=in_channels,
                    out_channels=intermediate_channels,
                    kernel_size=1,
                    groups=gs1[0],
                    activation=nn.Identity(),
                ),
                DYShiftMax(
                    intermediate_channels,
                    intermediate_channels,
                    init_a,
                    init_b,
                    True if y1 == 2 else False,
                    gs1,
                    reduction,
                )
                if y1 > 0
                else nn.ReLU6(True),
                ChannelShuffle(gs1[1]),
                DepthSpatialSepConv(intermediate_channels, (1, 1), kernel_size, stride),
                nn.Sequential(),
                DYShiftMax(
                    intermediate_channels,
                    intermediate_channels,
                    init_a,
                    init_b,
                    True if y2 == 2 else False,
                    gs1,
                    reduction,
                    True,
                )
                if y2 > 0
                else nn.ReLU6(True),
                ChannelShuffle(intermediate_channels // 4)
                if y1 != 0 and y2 != 0
                else nn.Sequential()
                if y1 == 0 and y2 == 0
                else ChannelShuffle(intermediate_channels // 2),
                ConvModule(
                    in_channels=intermediate_channels,
                    out_channels=out_channels,
                    kernel_size=1,
                    groups=g1,
                    activation=nn.Identity(),
                ),
                DYShiftMax(
                    out_channels,
                    out_channels,
                    [1.0, 0.0],
                    [0.0, 0.0],
                    False,
                    (g1, g2),
                    reduction=reduction // 2
                    if out_channels < intermediate_channels
                    else reduction,
                )
                if y3 > 0
                else nn.Sequential(),
                ChannelShuffle(g2),
                ChannelShuffle(out_channels // 2) if y3 != 0 else nn.Sequential(),
            )

    def forward(self, x: torch.Tensor):
        identity = x
        out = self.layers(x)
        if self.identity:
            out += identity
        return out


class HSigmoid(nn.Module):
    def __init__(self):
        super().__init__()
        self.relu = nn.ReLU6(True)

    def forward(self, x: torch.Tensor):
        return self.relu(x + 3) / 6


class HSwish(nn.Module):
    def __init__(self):
        super().__init__()
        self.sigmoid = HSigmoid()

    def forward(self, x: torch.Tensor):
        return x * self.sigmoid(x)
>>>>>>> b2e28988


class ChannelShuffle(nn.Module):
    def __init__(self, groups: int):
        super(ChannelShuffle, self).__init__()
        self.groups = groups

    def forward(self, x):
        b, c, h, w = x.size()
        channels_per_group = c // self.groups
        # reshape
        x = x.view(b, self.groups, channels_per_group, h, w)
        x = torch.transpose(x, 1, 2).contiguous()
        out = x.view(b, -1, h, w)
        return out


class DYShiftMax(nn.Module):
    def __init__(
        self,
        in_channels: int,
        out_channels: int,
        init_a: Optional[list] = None,
        init_b: Optional[list] = None,
        act_relu: Optional[bool] = True,
        g: Optional[list] = None,
        reduction: Optional[int] = 4,
        expansion: Optional[bool] = False,
    ):
        super().__init__()
        self.exp = 4 if act_relu else 2
        self.init_a = init_a or [0.0, 0.0]
        self.init_b = init_b or [0.0, 0.0]
        self.out_channels = out_channels

        self.avg_pool = nn.Sequential(nn.Sequential(), nn.AdaptiveAvgPool2d(1))

        squeeze = self._make_divisible(in_channels // reduction, 4)

        self.fc = nn.Sequential(
            nn.Linear(in_channels, squeeze),
            nn.ReLU(True),
            nn.Linear(squeeze, out_channels * self.exp),
            HSigmoid(),
        )

        g = g[1]
        if g != 1 and expansion:
            g = in_channels // g

        gc = in_channels // g
        index = torch.torch.Tensor(range(in_channels)).view(1, in_channels, 1, 1)
        index = index.view(1, g, gc, 1, 1)
        indexgs = torch.split(index, [1, g - 1], dim=1)
        indexgs = torch.cat([indexgs[1], indexgs[0]], dim=1)
        indexs = torch.split(indexgs, [1, gc - 1], dim=2)
        indexs = torch.cat([indexs[1], indexs[0]], dim=2)
        self.index = indexs.view(in_channels).long()

    def forward(self, x: torch.Tensor):
        B, C, H, W = x.shape
        x_out = x

        y = self.avg_pool(x).view(B, C)
        y = self.fc(y).view(B, -1, 1, 1)
        y = (y - 0.5) * 4.0

        x2 = x_out[:, self.index, :, :]

        if self.exp == 4:
            a1, b1, a2, b2 = torch.split(y, self.out_channels, dim=1)

            a1 = a1 + self.init_a[0]
            a2 = a2 + self.init_b[1]
            b1 = b1 + self.init_b[0]
            b2 = b2 + self.init_b[1]

            z1 = x_out * a1 + x2 * b1
            z2 = x_out * a2 + x2 * b2

            out = torch.max(z1, z2)

        elif self.exp == 2:
            a1, b1 = torch.split(y, self.out_channels, dim=1)
            a1 = a1 + self.init_a[0]
            b1 = b1 + self.init_b[0]
            out = x_out * a1 + x2 * b1

        return out

    def _make_divisible(self, v, divisor, min_value=None):
        if min_value is None:
            min_value = divisor
        new_v = max(min_value, int(v + divisor / 2) // divisor * divisor)
        # Make sure that round down does not go down by more than 10%.
        if new_v < 0.9 * v:
            new_v += divisor
        return new_v


class SwishLinear(nn.Module):
    def __init__(self, in_channels: int, out_channels: int):
        super().__init__()
        self.linear = nn.Sequential(
            nn.Linear(in_channels, out_channels), nn.BatchNorm1d(out_channels), HSwish()
        )

    def forward(self, x: torch.Tensor):
        return self.linear(x)


class SpatialSepConvSF(nn.Module):
    def __init__(self, in_channels: int, outs: list, kernel_size: int, stride: int):
        super().__init__()
        out_channels1, out_channels2 = outs
        self.conv = nn.Sequential(
            nn.Conv2d(
                in_channels,
                out_channels1,
                (kernel_size, 1),
                (stride, 1),
                (kernel_size // 2, 0),
                bias=False,
            ),
            nn.BatchNorm2d(out_channels1),
            nn.Conv2d(
                out_channels1,
                out_channels1 * out_channels2,
                (1, kernel_size),
                (1, stride),
                (0, kernel_size // 2),
                groups=out_channels1,
                bias=False,
            ),
            nn.BatchNorm2d(out_channels1 * out_channels2),
            ChannelShuffle(out_channels1),
        )

    def forward(self, x: torch.Tensor):
        return self.conv(x)


class Stem(nn.Module):
    def __init__(self, in_channels: int, stride: int, outs: Optional[list] = (4, 4)):
        super().__init__()
        self.stem = nn.Sequential(
            SpatialSepConvSF(in_channels, outs, 3, stride), nn.ReLU6(True)
        )

    def forward(self, x: torch.Tensor):
        return self.stem(x)


class DepthSpatialSepConv(nn.Module):
    def __init__(self, in_channels: int, expand: list, kernel_size: int, stride: int):
        super().__init__()
        exp1, exp2 = expand
        intermediate_channels = in_channels * exp1
        out_channels = in_channels * exp1 * exp2

        self.conv = nn.Sequential(
            nn.Conv2d(
                in_channels,
                intermediate_channels,
                (kernel_size, 1),
                (stride, 1),
                (kernel_size // 2, 0),
                groups=in_channels,
                bias=False,
            ),
            nn.BatchNorm2d(intermediate_channels),
            nn.Conv2d(
                intermediate_channels,
                out_channels,
                (1, kernel_size),
                (1, stride),
                (0, kernel_size // 2),
                groups=intermediate_channels,
                bias=False,
            ),
            nn.BatchNorm2d(out_channels),
        )

    def forward(self, x: torch.Tensor):
        return self.conv(x)


MICRONET_VARIANTS_SETTINGS = {
    "M1": [
        6,  # stem_ch
        [3, 2],  # stem_groups
        960,  # out_ch
        [1.0, 1.0],  # init_a
        [0.0, 0.0],  # init_b
        [1, 2, 4, 7],  # out indices
        [8, 16, 32, 576],
        [
            # s, c, ks, c1, c2, g1, g2, c3, g3, g4, y1, y2, y3, r
            [2, 8, 3, 2, 2, 0, 6, 8, 2, 2, 2, 0, 1, 1],  # 6->12(0, 0)->24  ->8(4,2)->8
            [
                2,
                16,
                3,
                2,
                2,
                0,
                8,
                16,
                4,
                4,
                2,
                2,
                1,
                1,
            ],  # 8->16(0, 0)->32  ->16(4,4)->16
            [
                2,
                16,
                5,
                2,
                2,
                0,
                16,
                16,
                4,
                4,
                2,
                2,
                1,
                1,
            ],  # 16->32(0, 0)->64  ->16(8,2)->16
            [
                1,
                32,
                5,
                1,
                6,
                4,
                4,
                32,
                4,
                4,
                2,
                2,
                1,
                1,
            ],  # 16->16(2,8)->96 ->32(8,4)->32
            [
                2,
                64,
                5,
                1,
                6,
                8,
                8,
                64,
                8,
                8,
                2,
                2,
                1,
                1,
            ],  # 32->32(2,16)->192 ->64(12,4)->64
            [
                1,
                96,
                3,
                1,
                6,
                8,
                8,
                96,
                8,
                8,
                2,
                2,
                1,
                2,
            ],  # 64->64(3,16)->384 ->96(16,6)->96
            [1, 576, 3, 1, 6, 12, 12, 0, 0, 0, 2, 2, 1, 2],  # 96->96(4,24)->576
        ],
    ],
    "M2": [
        8,
        [4, 2],
        1024,
        [1.0, 1.0],
        [0.0, 0.0],
        [1, 3, 6, 9],
        [12, 24, 64, 768],
        [
            # s,  c, ks, c1, c2, g1, g2, c3, g3, g4, y1, y2, y3, r
            [
                2,
                12,
                3,
                2,
                2,
                0,
                8,
                12,
                4,
                4,
                2,
                0,
                1,
                1,
            ],  # 8->16(0, 0)->32  ->12(4,3)->12
            [
                2,
                16,
                3,
                2,
                2,
                0,
                12,
                16,
                4,
                4,
                2,
                2,
                1,
                1,
            ],  # 12->24(0,0)->48  ->16(8, 2)->16
            [
                1,
                24,
                3,
                2,
                2,
                0,
                16,
                24,
                4,
                4,
                2,
                2,
                1,
                1,
            ],  # 16->16(0, 0)->64  ->24(8,3)->24
            [
                2,
                32,
                5,
                1,
                6,
                6,
                6,
                32,
                4,
                4,
                2,
                2,
                1,
                1,
            ],  # 24->24(2, 12)->144  ->32(16,2)->32
            [
                1,
                32,
                5,
                1,
                6,
                8,
                8,
                32,
                4,
                4,
                2,
                2,
                1,
                2,
            ],  # 32->32(2,16)->192 ->32(16,2)->32
            [
                1,
                64,
                5,
                1,
                6,
                8,
                8,
                64,
                8,
                8,
                2,
                2,
                1,
                2,
            ],  # 32->32(2,16)->192 ->64(12,4)->64
            [
                2,
                96,
                5,
                1,
                6,
                8,
                8,
                96,
                8,
                8,
                2,
                2,
                1,
                2,
            ],  # 64->64(4,12)->384 ->96(16,5)->96
            [
                1,
                128,
                3,
                1,
                6,
                12,
                12,
                128,
                8,
                8,
                2,
                2,
                1,
                2,
            ],  # 96->96(5,16)->576->128(16,8)->128
            [1, 768, 3, 1, 6, 16, 16, 0, 0, 0, 2, 2, 1, 2],  # 128->128(4,32)->768
        ],
    ],
    "M3": [
        12,
        [4, 3],
        1024,
        [1.0, 0.5],
        [0.0, 0.5],
        [1, 3, 8, 12],
        [16, 24, 80, 864],
        [
            # s,  c, ks, c1, c2, g1, g2, c3, g3, g4, y1, y2, y3, r
            [
                2,
                16,
                3,
                2,
                2,
                0,
                12,
                16,
                4,
                4,
                0,
                2,
                0,
                1,
            ],  # 12->24(0, 0)->48  ->16(8,2)->16
            [
                2,
                24,
                3,
                2,
                2,
                0,
                16,
                24,
                4,
                4,
                0,
                2,
                0,
                1,
            ],  # 16->32(0, 0)->64  ->24(8,3)->24
            [
                1,
                24,
                3,
                2,
                2,
                0,
                24,
                24,
                4,
                4,
                0,
                2,
                0,
                1,
            ],  # 24->48(0, 0)->96  ->24(8,3)->24
            [
                2,
                32,
                5,
                1,
                6,
                6,
                6,
                32,
                4,
                4,
                0,
                2,
                0,
                1,
            ],  # 24->24(2,12)->144  ->32(16,2)->32
            [
                1,
                32,
                5,
                1,
                6,
                8,
                8,
                32,
                4,
                4,
                0,
                2,
                0,
                2,
            ],  # 32->32(2,16)->192 ->32(16,2)->32
            [
                1,
                64,
                5,
                1,
                6,
                8,
                8,
                48,
                8,
                8,
                0,
                2,
                0,
                2,
            ],  # 32->32(2,16)->192 ->48(12,4)->48
            [
                1,
                80,
                5,
                1,
                6,
                8,
                8,
                80,
                8,
                8,
                0,
                2,
                0,
                2,
            ],  # 48->48(3,16)->288 ->80(16,5)->80
            [
                1,
                80,
                5,
                1,
                6,
                10,
                10,
                80,
                8,
                8,
                0,
                2,
                0,
                2,
            ],  # 80->80(4,20)->480->80(20,4)->80
            [
                2,
                120,
                5,
                1,
                6,
                10,
                10,
                120,
                10,
                10,
                0,
                2,
                0,
                2,
            ],  # 80->80(4,20)->480->128(16,8)->128
            [
                1,
                120,
                5,
                1,
                6,
                12,
                12,
                120,
                10,
                10,
                0,
                2,
                0,
                2,
            ],  # 120->128(4,32)->720->128(32,4)->120
            [
                1,
                144,
                3,
                1,
                6,
                12,
                12,
                144,
                12,
                12,
                0,
                2,
                0,
                2,
            ],  # 120->128(4,32)->720->160(32,5)->144
            [1, 864, 3, 1, 6, 12, 12, 0, 0, 0, 0, 2, 0, 2],  # 144->144(5,32)->864
        ],
    ],
}

if __name__ == "__main__":
    test = MicroNet()
    print(test)<|MERGE_RESOLUTION|>--- conflicted
+++ resolved
@@ -5,15 +5,11 @@
 
 
 import torch
-<<<<<<< HEAD
-from torch import nn, Tensor
-from luxonis_train.models.modules import HSigmoid, HSwish
-=======
 import torch.nn as nn
 from typing import Literal, Optional
 
 from luxonis_train.models.backbones.base_backbone import BaseBackbone
-from luxonis_train.models.modules import ConvModule
+from luxonis_train.models.modules import HSigmoid, HSwish, ConvModule
 
 
 class MicroNet(BaseBackbone):
@@ -243,25 +239,6 @@
         return out
 
 
-class HSigmoid(nn.Module):
-    def __init__(self):
-        super().__init__()
-        self.relu = nn.ReLU6(True)
-
-    def forward(self, x: torch.Tensor):
-        return self.relu(x + 3) / 6
-
-
-class HSwish(nn.Module):
-    def __init__(self):
-        super().__init__()
-        self.sigmoid = HSigmoid()
-
-    def forward(self, x: torch.Tensor):
-        return x * self.sigmoid(x)
->>>>>>> b2e28988
-
-
 class ChannelShuffle(nn.Module):
     def __init__(self, groups: int):
         super(ChannelShuffle, self).__init__()
@@ -872,8 +849,4 @@
             [1, 864, 3, 1, 6, 12, 12, 0, 0, 0, 0, 2, 0, 2],  # 144->144(5,32)->864
         ],
     ],
-}
-
-if __name__ == "__main__":
-    test = MicroNet()
-    print(test)+}