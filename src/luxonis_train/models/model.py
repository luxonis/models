import torch.nn as nn
import torch
from .backbones import *
from .necks import *
from .heads import *

from luxonis_train.utils.config import Config
from luxonis_train.utils.general import dummy_input_run
from luxonis_train.utils.filesystem import LuxonisFileSystem


class Model(nn.Module):
    def __init__(self):
        """Model class for [backbone, Optional(neck), heads] architectures"""
        super(Model, self).__init__()
        self.backbone = None
        self.neck = None
        self.heads = nn.ModuleList()

    def build_model(self):
        """Builds the model from defined config"""
        cfg = Config()
        modules_cfg = cfg.get("model")
        dummy_input_shape = [
            1,
            3,
        ] + cfg.get(
            "train.preprocessing.train_image_size"
        )  # NOTE: we assume 3 dimensional input shape

        self.backbone = eval(modules_cfg["backbone"]["name"])(
            **modules_cfg["backbone"].get("params", {})
        )
        # load local backbone weights if avaliable
        if modules_cfg["backbone"]["pretrained"]:
<<<<<<< HEAD
            path = modules_cfg["backbone"]["pretrained"]
            print(f"Loading backbone weights from: {path}")
            fs = LuxonisFileSystem(path)
            checkpoint = torch.load(fs.read_to_byte_buffer())
            state_dict = checkpoint["state_dict"]
            self.backbone.load_state_dict(state_dict)
=======
            self.backbone.load_state_dict(
                torch.load(modules_cfg["backbone"]["pretrained"])["state_dict"]
            )
>>>>>>> 70682732

        self.backbone_out_shapes = dummy_input_run(self.backbone, dummy_input_shape)

        if "neck" in modules_cfg and modules_cfg["neck"]:
            self.neck = eval(modules_cfg["neck"]["name"])(
<<<<<<< HEAD
                prev_out_shapes=self.backbone_out_shapes,
=======
                input_channels_shapes=self.backbone_out_shapes,
>>>>>>> 70682732
                **modules_cfg["neck"].get("params", {}),
            )
            self.neck_out_shapes = dummy_input_run(
                self.neck, self.backbone_out_shapes, multi_input=True
            )

        for head in modules_cfg["heads"]:
            curr_head = eval(head["name"])(
                prev_out_shapes=self.neck_out_shapes
                if self.neck
                else self.backbone_out_shapes,
                original_in_shape=dummy_input_shape,
                **head["params"],
            )
            self.heads.append(curr_head)

    def check_annotations(self, label_dict: dict):
        """Checks if all required annotations are present"""
        for head in self.heads:
            head.check_annotations(label_dict)

    def forward(self, x: torch.Tensor):
        """Models forward method

        Args:
            x (torch.Tensor): Input batch

        Returns:
            outs (list): List of outputs for each models head
        """
        out = self.backbone(x)
        if self.neck != None:
            out = self.neck(out)
        outs = []
        for head in self.heads:
            curr_out = head(out)
            outs.append(curr_out)

        return outs<|MERGE_RESOLUTION|>--- conflicted
+++ resolved
@@ -33,28 +33,18 @@
         )
         # load local backbone weights if avaliable
         if modules_cfg["backbone"]["pretrained"]:
-<<<<<<< HEAD
             path = modules_cfg["backbone"]["pretrained"]
             print(f"Loading backbone weights from: {path}")
             fs = LuxonisFileSystem(path)
             checkpoint = torch.load(fs.read_to_byte_buffer())
             state_dict = checkpoint["state_dict"]
             self.backbone.load_state_dict(state_dict)
-=======
-            self.backbone.load_state_dict(
-                torch.load(modules_cfg["backbone"]["pretrained"])["state_dict"]
-            )
->>>>>>> 70682732
 
         self.backbone_out_shapes = dummy_input_run(self.backbone, dummy_input_shape)
 
         if "neck" in modules_cfg and modules_cfg["neck"]:
             self.neck = eval(modules_cfg["neck"]["name"])(
-<<<<<<< HEAD
-                prev_out_shapes=self.backbone_out_shapes,
-=======
                 input_channels_shapes=self.backbone_out_shapes,
->>>>>>> 70682732
                 **modules_cfg["neck"].get("params", {}),
             )
             self.neck_out_shapes = dummy_input_run(
