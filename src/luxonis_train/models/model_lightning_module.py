import pytorch_lightning as pl
import torch
import cv2
import torch.nn as nn
import numpy as np
from pprint import pprint
from pytorch_lightning.callbacks import ModelCheckpoint, LearningRateMonitor
from pytorch_lightning.utilities import rank_zero_only

from luxonis_train.models import Model
from luxonis_train.utils.config import ConfigHandler
from luxonis_train.utils.registry import LOSSES, CALLBACKS, OPTIMIZERS, SCHEDULERS
from luxonis_train.utils.metrics import init_metrics
from luxonis_train.utils.visualization import draw_outputs, draw_labels
from luxonis_train.utils.filesystem import LuxonisFileSystem
from luxonis_train.utils.callbacks import (
    AnnotationChecker,
    ModuleFreezer,
    MetadataLogger,
)


class ModelLightningModule(pl.LightningModule):
    def __init__(self, save_dir: str):
        """Main class used to build and train the model using Pytorch Lightning"""
        super().__init__()

        self.cfg = ConfigHandler()
        self.save_dir = save_dir
        self.model_name = self.cfg.get("model.name")

        self.model = Model()
        self.model.build_model()

        # for each head get its loss
        self.losses = nn.ModuleList()
        for i, head in enumerate(self.cfg.get("model.heads")):
            # pass config params + head instance attributes
            params = {
                **head.loss.params,
                "head_attributes": self.model.heads[i].__dict__,
            }
            self.losses.append(LOSSES.get(head.loss.name)(**params))

        # for each head initialize its metrics
        self.metrics = nn.ModuleDict()
        for i, curr_head in enumerate(self.model.heads):
            self.metrics[curr_head.get_name(i)] = init_metrics(curr_head)

        # load pretrained weights if defined
        if self.cfg.get("model.pretrained"):
            self.load_checkpoint(self.cfg.get("model.pretrained"))

        # lists for storing intermediate step outputs
        self.training_step_outputs = []
        self.validation_step_outputs = []
        self.test_step_outputs = []

    def configure_callbacks(self):
        """Configures Pytorch Lightning callbacks"""
        self.min_val_loss_checkpoints_path = f"{self.save_dir}/min_val_loss"
        self.best_val_metric_checkpoints_path = f"{self.save_dir}/best_val_metric"
        self.main_metric = self.model.heads[0].main_metric

        loss_checkpoint = ModelCheckpoint(
            monitor="val_loss/loss",
            dirpath=self.min_val_loss_checkpoints_path,
            filename="loss={val_loss/loss:.4f}_"
            + self.main_metric
            + "={val_metric/"
            + self.main_metric
            + ":.4f}_{epoch:02d}_"
            + self.model_name,
            auto_insert_metric_name=False,
            save_top_k=self.cfg.get("train.callbacks.checkpoint.save_top_k"),
            mode="min",
        )

        metric_checkpoint = ModelCheckpoint(
            monitor=f"val_metric/{self.main_metric}",
            dirpath=self.best_val_metric_checkpoints_path,
            filename=self.main_metric
            + "={val_metric/"
            + self.main_metric
            + ":.4f}_loss={val_loss/loss:.4f}_{epoch:02d}_"
            + self.model_name,
            auto_insert_metric_name=False,
            save_top_k=self.cfg.get("train.callbacks.checkpoint.save_top_k"),
            mode="max",
        )

        lr_monitor = LearningRateMonitor(logging_interval="step")
        annotation_checker = AnnotationChecker()
<<<<<<< HEAD
        module_freezer = ModuleFreezer(
            freeze_info=self.cfg.get("train.freeze_modules").model_dump()
        )
=======
        module_freezer = ModuleFreezer(freeze_info=self.cfg.get("train.freeze_modules"))
        metadata_logger = MetadataLogger()

>>>>>>> ea5de8ba
        callbacks = [
            loss_checkpoint,
            metric_checkpoint,
            lr_monitor,
            annotation_checker,
            module_freezer,
            metadata_logger,
        ]

        # used if we want to perform fine-grained debugging
        if self.cfg.get("train.callbacks.use_device_stats_monitor"):
            from pytorch_lightning.callbacks import DeviceStatsMonitor

            device_stats = DeviceStatsMonitor()
            callbacks.append(device_stats)

        if self.cfg.get("train.callbacks.early_stopping.active"):
            from pytorch_lightning.callbacks import EarlyStopping

            cfg_early_stopping = self.cfg.get(
                "train.callbacks.early_stopping"
            ).model_dump()

            cfg_early_stopping.pop("active")
            early_stopping = EarlyStopping(**cfg_early_stopping)
            callbacks.append(early_stopping)

        if self.cfg.get("train.use_rich_text"):
            from pytorch_lightning.callbacks import RichModelSummary

            callbacks.append(RichModelSummary())

        if self.cfg.get("train.callbacks.test_on_finish"):
            from luxonis_train.utils.callbacks import TestOnTrainEnd

            callbacks.append(TestOnTrainEnd())

        if self.cfg.get("train.callbacks.export_on_finish.active"):
            from luxonis_train.utils.callbacks import ExportOnTrainEnd

            callbacks.append(
                ExportOnTrainEnd(
                    override_upload_directory=self.cfg.get(
                        "train.callbacks.export_on_finish.override_upload_directory"
                    )
                )
            )

        if self.cfg.get("train.callbacks.upload_checkpoint_on_finish.active"):
            from luxonis_train.utils.callbacks import UploadCheckpointOnTrainEnd

            callbacks.append(
                UploadCheckpointOnTrainEnd(
                    upload_directory=self.cfg.get(
                        "train.callbacks.upload_checkpoint_on_finish.upload_directory"
                    )
                )
            )

        custom_callbacks = self.cfg.get("train.callbacks.custom_callbacks")
        if custom_callbacks:
            for custom_callback in custom_callbacks:
                callbacks.append(
                    CALLBACKS.get(custom_callback.name)(**custom_callback.params)
                )

        return callbacks

    def configure_optimizers(self):
        """Configures model optimizers and schedulers"""
        cfg_optimizers = self.cfg.get("train.optimizers")
        # config params + model parameters
        optim_params = {
            **cfg_optimizers.optimizer.params,
            "params": filter(lambda p: p.requires_grad, self.model.parameters()),
        }
        optimizer = OPTIMIZERS.get(cfg_optimizers.optimizer.name)(**optim_params)

        # config params + optimizer
        scheduler_params = {
            **cfg_optimizers.scheduler.params,
            "optimizer": optimizer,
        }
        scheduler = SCHEDULERS.get(cfg_optimizers.scheduler.name)(**scheduler_params)

        return [optimizer], [scheduler]

    def load_checkpoint(self, path: str):
        """Loads checkpoint weights from provided path"""
        print(f"Loading weights from: {path}")
        fs = LuxonisFileSystem(path)
        checkpoint = torch.load(fs.read_to_byte_buffer())
        state_dict = checkpoint["state_dict"]
        self.load_state_dict(state_dict)

    def forward(self, inputs: torch.Tensor):
        """Calls forward method of the model and returns its output"""
        outputs = self.model(inputs)
        return outputs

    def training_step(self, train_batch: tuple, batch_idx: int):
        """Performs one step of training with provided batch"""
        inputs = train_batch[0]
        label_dict = train_batch[1]

        outputs = self.forward(inputs)

        loss = 0
        sub_losses = []  # list of Tuple(loss_name, value)
        for i, output in enumerate(outputs):
            curr_head = self.model.heads[i]
            curr_head_name = curr_head.get_name(i)
            output_loss, label_loss = curr_head.postprocess_for_loss(output, label_dict)
            curr_loss = self.losses[i](
                output_loss,
                label_loss,
                epoch=self.current_epoch,
                step=self.global_step,
            )
            # if returned loss is tuple
            if isinstance(curr_loss, tuple):
                curr_loss, curr_sub_losses = curr_loss
                # change curr_sub_losses names to be more descriptive and save into joined list
                sub_losses.extend(
                    [(f"{curr_head_name}_{k}", v) for k, v in curr_sub_losses.items()]
                )
            sub_losses.append((curr_head_name, curr_loss.detach()))

            loss += curr_loss * self.cfg.get("train.losses.weights")[i]

            with torch.no_grad():
                if self._is_train_eval_epoch():
                    curr_metrics = self.metrics[curr_head_name]["train_metrics"]
                    (
                        output_metrics,
                        label_metrics,
                        metric_mapping,
                    ) = curr_head.postprocess_for_metric(output, label_dict)
                    if metric_mapping is None:
                        curr_metrics.update(output_metrics, label_metrics)
                    else:
                        for k, v in metric_mapping.items():
                            curr_metrics[k].update(output_metrics[v], label_metrics[v])

                    # images for visualization and logging
                    if batch_idx == 0:
                        unnormalize_img = self.cfg.get(
                            "train.preprocessing.normalize.active"
                        )
                        normalize_params = self.cfg.get(
                            "train.preprocessing.normalize.params"
                        )
                        cvt_color = not self.cfg.get("train.preprocessing.train_rgb")
                        label_imgs = draw_labels(
                            imgs=inputs,
                            label_dict=label_dict,
                            label_keys=curr_head.label_types,
                            unnormalize_img=unnormalize_img,
                            cvt_color=cvt_color,
                            overlay=True,
                            normalize_params=normalize_params,
                        )
                        output_imgs = draw_outputs(
                            imgs=inputs,
                            output=output,
                            head=curr_head,
                            unnormalize_img=unnormalize_img,
                            cvt_color=cvt_color,
                            normalize_params=normalize_params,
                        )
                        merged_imgs = [
                            cv2.hconcat([l_img, o_img])
                            for l_img, o_img in zip(label_imgs, output_imgs)
                        ]

                        num_log_images = self.cfg.get("train.num_log_images")
                        log_imgs = merged_imgs[:num_log_images]

                        for i, img in enumerate(log_imgs):
                            self.logger.log_image(
                                f"train_image/{curr_head_name}_img{i}",
                                img,
                                step=self.current_epoch,
                            )

        step_output = {
            "loss": loss.detach().cpu(),
        }
        if self.cfg.get("train.losses.log_sub_losses"):
            step_output.update({i[0]: i[1].detach().cpu() for i in sub_losses})
        self.training_step_outputs.append(step_output)

        return loss

    def validation_step(self, val_batch: tuple, batch_idx: int):
        """Performs one step of validation with provided batch"""
        inputs = val_batch[0]
        label_dict = val_batch[1]
        outputs = self.forward(inputs)

        loss = 0
        sub_losses = []
        for i, output in enumerate(outputs):
            curr_head = self.model.heads[i]
            curr_head_name = curr_head.get_name(i)
            output_loss, label_loss = curr_head.postprocess_for_loss(output, label_dict)
            curr_loss = self.losses[i](
                output_loss,
                label_loss,
                epoch=self.current_epoch,
                step=self.global_step,
            )
            # if returned loss is tuple
            if isinstance(curr_loss, tuple):
                curr_loss, curr_sub_losses = curr_loss
                # change curr_sub_losses names to be more descriptive and save into joined list
                sub_losses.extend(
                    [(f"{curr_head_name}_{k}", v) for k, v in curr_sub_losses.items()]
                )
            sub_losses.append((curr_head_name, curr_loss.detach()))

            loss += curr_loss * self.cfg.get("train.losses.weights")[i]

            curr_metrics = self.metrics[curr_head_name]["val_metrics"]
            (
                output_metrics,
                label_metrics,
                metric_mapping,
            ) = curr_head.postprocess_for_metric(output, label_dict)
            if metric_mapping is None:
                curr_metrics.update(output_metrics, label_metrics)
            else:
                for k, v in metric_mapping.items():
                    curr_metrics[k].update(output_metrics[v], label_metrics[v])

            # images for visualization and logging
            if batch_idx == 0:
                unnormalize_img = self.cfg.get("train.preprocessing.normalize.active")
                normalize_params = self.cfg.get("train.preprocessing.normalize.params")
                cvt_color = not self.cfg.get("train.preprocessing.train_rgb")
                label_imgs = draw_labels(
                    imgs=inputs,
                    label_dict=label_dict,
                    label_keys=curr_head.label_types,
                    unnormalize_img=unnormalize_img,
                    cvt_color=cvt_color,
                    overlay=True,
                    normalize_params=normalize_params,
                )
                output_imgs = draw_outputs(
                    imgs=inputs,
                    output=output,
                    head=curr_head,
                    unnormalize_img=unnormalize_img,
                    cvt_color=cvt_color,
                    normalize_params=normalize_params,
                )

                merged_imgs = [
                    cv2.hconcat([l_img, o_img])
                    for l_img, o_img in zip(label_imgs, output_imgs)
                ]

                num_log_images = self.cfg.get("train.num_log_images")
                log_imgs = merged_imgs[:num_log_images]

                for i, img in enumerate(log_imgs):
                    self.logger.log_image(
                        f"val_image/{curr_head_name}_img{i}",
                        img,
                        step=self.current_epoch,
                    )

        step_output = {
            "loss": loss.detach().cpu(),
        }
        if self.cfg.get("train.losses.log_sub_losses"):
            step_output.update({i[0]: i[1].detach().cpu() for i in sub_losses})
        self.validation_step_outputs.append(step_output)

        return step_output

    def test_step(self, test_batch: tuple, batch_idx: int):
        """Performs one step of test with provided batch"""
        inputs = test_batch[0]
        label_dict = test_batch[1]
        outputs = self.forward(inputs)

        loss = 0
        sub_losses = []
        for i, output in enumerate(outputs):
            curr_head = self.model.heads[i]
            curr_head_name = curr_head.get_name(i)
            output_loss, label_loss = curr_head.postprocess_for_loss(output, label_dict)
            curr_loss = self.losses[i](
                output_loss, label_loss, epoch=self.current_epoch, step=self.global_step
            )
            # if returned loss is tuple
            if isinstance(curr_loss, tuple):
                curr_loss, curr_sub_losses = curr_loss
                # change curr_sub_losses names to be more descriptive and save into joined list
                sub_losses.extend(
                    [(f"{curr_head_name}_{k}", v) for k, v in curr_sub_losses.items()]
                )
            sub_losses.append((curr_head_name, curr_loss.detach()))

            loss += curr_loss * self.cfg.get("train.losses.weights")[i]

            curr_metrics = self.metrics[curr_head_name]["test_metrics"]
            (
                output_metrics,
                label_metrics,
                metric_mapping,
            ) = curr_head.postprocess_for_metric(output, label_dict)
            if metric_mapping is None:
                curr_metrics.update(output_metrics, label_metrics)
            else:
                for k, v in metric_mapping.items():
                    curr_metrics[k].update(output_metrics[v], label_metrics[v])

            # images for visualization and logging
            if batch_idx == 0:
                unnormalize_img = self.cfg.get("train.preprocessing.normalize.active")
                normalize_params = self.cfg.get("train.preprocessing.normalize.params")
                cvt_color = not self.cfg.get("train.preprocessing.train_rgb")
                label_imgs = draw_labels(
                    imgs=inputs,
                    label_dict=label_dict,
                    label_keys=curr_head.label_types,
                    unnormalize_img=unnormalize_img,
                    cvt_color=cvt_color,
                    overlay=True,
                    normalize_params=normalize_params,
                )
                output_imgs = draw_outputs(
                    imgs=inputs,
                    output=output,
                    head=curr_head,
                    unnormalize_img=unnormalize_img,
                    cvt_color=cvt_color,
                    normalize_params=normalize_params,
                )
                merged_imgs = [
                    cv2.hconcat([l_img, o_img])
                    for l_img, o_img in zip(label_imgs, output_imgs)
                ]

                num_log_images = self.cfg.get("train.num_log_images")
                log_imgs = merged_imgs[:num_log_images]

                for i, img in enumerate(log_imgs):
                    self.logger.log_image(
                        f"test_image/{curr_head_name}_img{i}",
                        img,
                        step=self.current_epoch,
                    )

        step_output = {
            "loss": loss.detach().cpu(),
        }
        if self.cfg.get("train.losses.log_sub_losses"):
            step_output.update({i[0]: i[1].detach().cpu() for i in sub_losses})
        self.test_step_outputs.append(step_output)

        return step_output

    def on_train_epoch_end(self):
        """Performs train epoch end operations"""
        epoch_train_loss = np.mean(
            [step_output["loss"] for step_output in self.training_step_outputs]
        )
        # self.log doesn't have an option to specify step and uses step=self.global_step as default
        # Track this issue if this will change anytime: https://github.com/Lightning-AI/lightning/issues/3228
        self.log("train_loss/loss", epoch_train_loss, sync_dist=True)

        if self.cfg.get("train.losses.log_sub_losses"):
            for key in self.training_step_outputs[0]:
                if key == "loss":
                    continue
                epoch_sub_loss = np.mean(
                    [step_output[key] for step_output in self.training_step_outputs]
                )
                self.log(f"train_loss/{key}", epoch_sub_loss, sync_dist=True)

        metric_results = {}  # used for printing to console
        if self._is_train_eval_epoch():
            self._print_metric_warning("Computing metrics on train subset ...")
            for curr_head_name in self.metrics:
                curr_metrics = self.metrics[curr_head_name]["train_metrics"].compute()
                metric_results[curr_head_name] = curr_metrics
                for metric_name in curr_metrics:
                    self.log(
                        f"train_metric/{curr_head_name}_{metric_name}",
                        curr_metrics[metric_name],
                        sync_dist=True,
                    )
                self.metrics[curr_head_name]["train_metrics"].reset()
            self._print_metric_warning("Metrics computed.")

            if self.cfg.get("trainer.verbose"):
                self._print_results(
                    stage="Train", loss=epoch_train_loss, metrics=metric_results
                )

        self.training_step_outputs.clear()

    def on_validation_epoch_end(self):
        """Performs validation epoch end operations"""
        epoch_val_loss = np.mean(
            [step_output["loss"] for step_output in self.validation_step_outputs]
        )
        self.log("val_loss/loss", epoch_val_loss, sync_dist=True)

        if self.cfg.get("train.losses.log_sub_losses"):
            for key in self.validation_step_outputs[0]:
                if key == "loss":
                    continue
                epoch_sub_loss = np.mean(
                    [step_output[key] for step_output in self.validation_step_outputs]
                )
                self.log(f"val_loss/{key}", epoch_sub_loss, sync_dist=True)

        metric_results = {}  # used for printing to console
        self._print_metric_warning("Computing metrics on val subset ...")
        for i, curr_head_name in enumerate(self.metrics):
            curr_metrics = self.metrics[curr_head_name]["val_metrics"].compute()
            metric_results[curr_head_name] = curr_metrics
            for metric_name in curr_metrics:
                self.log(
                    f"val_metric/{curr_head_name}_{metric_name}",
                    curr_metrics[metric_name],
                    sync_dist=True,
                )
            # log main metrics separately (used in callback)
            if i == 0:
                self.log(
                    f"val_metric/{self.main_metric}",
                    curr_metrics[self.main_metric],
                    sync_dist=True,
                )
            self.metrics[curr_head_name]["val_metrics"].reset()
        self._print_metric_warning("Metrics computed.")

        if self.cfg.get("trainer.verbose"):
            self._print_results(
                stage="Validation", loss=epoch_val_loss, metrics=metric_results
            )

        self.validation_step_outputs.clear()

    def on_test_epoch_end(self):
        """Performs test epoch end operations"""
        epoch_test_loss = np.mean(
            [step_output["loss"] for step_output in self.test_step_outputs]
        )
        self.log("test_loss/loss", epoch_test_loss, sync_dist=True)

        if self.cfg.get("train.losses.log_sub_losses"):
            for key in self.test_step_outputs[0]:
                if key == "loss":
                    continue
                epoch_sub_loss = np.mean(
                    [step_output[key] for step_output in self.test_step_outputs]
                )
                self.log(f"test_loss/{key}", epoch_sub_loss, sync_dist=True)

        metric_results = {}  # used for printing to console
        self._print_metric_warning("Computing metrics on test subset ...")
        for i, curr_head_name in enumerate(self.metrics):
            curr_metrics = self.metrics[curr_head_name]["test_metrics"].compute()
            metric_results[curr_head_name] = curr_metrics
            for metric_name in curr_metrics:
                self.log(
                    f"test_metric/{curr_head_name}_{metric_name}",
                    curr_metrics[metric_name],
                    sync_dist=True,
                )
            # log main metrics separately (used in callback)
            if i == 0:
                self.log(
                    f"test_metric/{self.main_metric}",
                    curr_metrics[self.main_metric],
                    sync_dist=True,
                )
            self.metrics[curr_head_name]["test_metrics"].reset()
        self._print_metric_warning("Metrics computed.")

        if self.cfg.get("trainer.verbose"):
            self._print_results(
                stage="Test", loss=epoch_test_loss, metrics=metric_results
            )

        self.test_step_outputs.clear()

    def get_status(self):
        """Returns current epoch and number of all epochs"""
        return self.current_epoch, self.cfg.get("train.epochs")

    def get_status_percentage(self):
        """Returns percentage of current training, takes into account early stopping"""
        if self._trainer.early_stopping_callback:
            # model didn't yet stop from early stopping callback
            if self._trainer.early_stopping_callback.stopped_epoch == 0:
                return (self.current_epoch / self.cfg.get("train.epochs")) * 100
            else:
                return 100.0
        else:
            return (self.current_epoch / self.cfg.get("train.epochs")) * 100

    def _is_train_eval_epoch(self):
        """Checks if train eval should be performed on current epoch based on configured train_metrics_interval"""
        train_metrics_interval = self.cfg.get("train.train_metrics_interval")
        # add +1 to current_epoch because starting epoch is at 0
        return (
            train_metrics_interval != -1
            and (self.current_epoch + 1) % train_metrics_interval == 0
        )

    def _print_metric_warning(self, text: str):
        """Prints warning in the console for running metric computation (which can take quite long)"""
        if self.cfg.get("train.use_rich_text"):
            # Spinner element would be nicer but afaik needs context manager
            self._trainer.progress_bar_callback.print_single_line(text)
        else:
            print(f"\n{text}")

    @rank_zero_only
    def _print_results(self, stage: str, loss: float, metrics: dict):
        """Prints validation metrics in the console"""
        if self.cfg.get("train.use_rich_text"):
            self._trainer.progress_bar_callback.print_results(
                stage=stage, loss=loss, metrics=metrics
            )
        else:
            print(f"\n----- {stage} -----")
            print(f"Loss: {loss}")
            print(f"Metrics:")
            pprint(metrics)
            print("----------")<|MERGE_RESOLUTION|>--- conflicted
+++ resolved
@@ -91,15 +91,11 @@
 
         lr_monitor = LearningRateMonitor(logging_interval="step")
         annotation_checker = AnnotationChecker()
-<<<<<<< HEAD
         module_freezer = ModuleFreezer(
             freeze_info=self.cfg.get("train.freeze_modules").model_dump()
         )
-=======
-        module_freezer = ModuleFreezer(freeze_info=self.cfg.get("train.freeze_modules"))
         metadata_logger = MetadataLogger()
 
->>>>>>> ea5de8ba
         callbacks = [
             loss_checkpoint,
             metric_checkpoint,
