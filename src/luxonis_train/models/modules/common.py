import torch
import torch.nn as nn
from typing import Union
import numpy as np

from .activations import *


class ConvModule(nn.Sequential):
    def __init__(
        self,
        in_channels: int,
        out_channels: int,
        kernel_size: int,
        stride: int = 1,
        padding: int = 0,
        dilation: int = 1,
        groups: int = 1,
        bias: bool = False,
        activation: object = nn.ReLU(),
    ):
        """Conv2d + BN + Activation

        Args:
            in_channels (int): Number of input channels
            out_channels (int): Number of output channels
            kernel_size (int): Kernel size
            stride (int, optional): Defaults to 1.
            padding (int, optional): Defaults to 0.
            dilation (int, optional): Defaults to 1.
            groups (int, optional): Defaults to 1.
            bias (bool, optional): Defaults to False.
            activation (object, optional): Defaults to nn.ReLU().
        """
        super().__init__(
            nn.Conv2d(
                in_channels,
                out_channels,
                kernel_size,
                stride,
                padding,
                dilation,
                groups,
                bias,
            ),
            nn.BatchNorm2d(out_channels),
            activation,
        )


class UpBlock(nn.Sequential):
    def __init__(
        self,
        in_channels: int,
        out_channels: int,
        kernel_size: int = 2,
        stride: int = 2,
    ):
        """Upsampling with ConvTranspose2D (similar to U-Net Up block)

        Args:
            in_channels (int): Number of input channels
            out_channels (int): Number of output channels
            kernel_size (int] optional): Defaults to 2.
            stride (int] optional): Defaults to 2.
        """
        super().__init__(
            nn.ConvTranspose2d(
                in_channels, out_channels, kernel_size=kernel_size, stride=stride
            ),
            ConvModule(out_channels, out_channels, kernel_size=3, padding=1),
        )


class SqueezeExciteBlock(nn.Module):
    def __init__(
        self,
        in_channels: int,
        intermediate_channels: int,
        approx_sigmoid: bool = False,
        activation: object = nn.ReLU(),
    ):
        """Squeeze and Excite block from `Squeeze-and-Excitation Networks`,
            https://arxiv.org/pdf/1709.01507.pdf. Adapted from: https://github.com/apple/ml-mobileone/blob/main/mobileone.py

        Args:
            in_channels (int): Number of input channels
            intermediate_channels (int): Number of intermediate channels
            approx_sigmoid (bool, optional): Whether to use approximated sigmoid function. Defaults to False.
            activation (object, optional): Defaults to nn.ReLU().
        """
        super().__init__()

        self.pool = nn.AdaptiveAvgPool2d(output_size=1)
        self.conv_down = nn.Conv2d(
            in_channels=in_channels,
            out_channels=intermediate_channels,
            kernel_size=1,
            bias=True,
        )
        self.activation = activation
        self.conv_up = nn.Conv2d(
            in_channels=intermediate_channels,
            out_channels=in_channels,
            kernel_size=1,
            bias=True,
        )
        self.sigmoid = HSigmoid() if approx_sigmoid else nn.Sigmoid()

    def forward(self, x):
        weights = self.pool(x)
        weights = self.conv_down(weights)
        weights = self.activation(weights)
        weights = self.conv_up(weights)
        weights = self.sigmoid(weights)
        x = x * weights
        return x


class RepVGGBlock(nn.Module):
    def __init__(
        self,
        in_channels: int,
        out_channels: int,
        kernel_size: int = 3,
        stride: int = 1,
        padding: int = 1,
        dilation: int = 1,
        groups: int = 1,
        padding_mode: str = "zeros",
        deploy: bool = False,
        use_se: bool = False,
    ):
        """RepVGGBlock is a basic rep-style block, including training and deploy status
        This code is based on https://github.com/DingXiaoH/RepVGG/blob/main/repvgg.py

        Args:
            in_channels (int): Number of input channels
            out_channels (int): Number of output channels
            kernel_size (int, optional): Defaults to 3.
            stride (int, optional): Defaults to 1.
            padding (int, optional): Defaults to 1.
            dilation (int, optional): Defaults to 1.
            groups (int, optional): Defaults to 1.
            padding_mode (str, optional): Defaults to "zeros".
            deploy (bool, optional): Defaults to False.
            use_se (bool, optional): Weather to use SqueezeExciteBlock. Defaults to False.
        """
        super().__init__()

        self.deploy = deploy
        self.groups = groups
        self.in_channels = in_channels
        self.out_channels = out_channels

        assert kernel_size == 3
        assert padding == 1

        padding_11 = padding - kernel_size // 2

        self.nonlinearity = nn.ReLU()

        if use_se:
            #   Note that RepVGG-D2se uses SE before nonlinearity. But RepVGGplus models uses SqueezeExciteBlock after nonlinearity.
            self.se = SqueezeExciteBlock(
                out_channels, intermediate_channels=int(out_channels // 16)
            )
        else:
            self.se = nn.Identity()

        if deploy:
            self.rbr_reparam = nn.Conv2d(
                in_channels=in_channels,
                out_channels=out_channels,
                kernel_size=kernel_size,
                stride=stride,
                padding=padding,
                dilation=dilation,
                groups=groups,
                bias=True,
                padding_mode=padding_mode,
            )
        else:
            self.rbr_identity = (
                nn.BatchNorm2d(num_features=in_channels)
                if out_channels == in_channels and stride == 1
                else None
            )
            self.rbr_dense = ConvModule(
                in_channels=in_channels,
                out_channels=out_channels,
                kernel_size=kernel_size,
                stride=stride,
                padding=padding,
                groups=groups,
                activation=nn.Identity(),
            )
            self.rbr_1x1 = ConvModule(
                in_channels=in_channels,
                out_channels=out_channels,
                kernel_size=1,
                stride=stride,
                padding=padding_11,
                groups=groups,
                activation=nn.Identity(),
            )

    def forward(self, inputs):
        if hasattr(self, "rbr_reparam"):
            return self.nonlinearity(self.se(self.rbr_reparam(inputs)))

        if self.rbr_identity is None:
            id_out = 0
        else:
            id_out = self.rbr_identity(inputs)

        return self.nonlinearity(
            self.se(self.rbr_dense(inputs) + self.rbr_1x1(inputs) + id_out)
        )

    def to_deploy(self):
        if hasattr(self, "rbr_reparam"):
            return
        kernel, bias = self._get_equivalent_kernel_bias()
        self.rbr_reparam = nn.Conv2d(
            in_channels=self.rbr_dense[0].in_channels,
            out_channels=self.rbr_dense[0].out_channels,
            kernel_size=self.rbr_dense[0].kernel_size,
            stride=self.rbr_dense[0].stride,
            padding=self.rbr_dense[0].padding,
            dilation=self.rbr_dense[0].dilation,
            groups=self.rbr_dense[0].groups,
            bias=True,
        )
        self.rbr_reparam.weight.data = kernel
        self.rbr_reparam.bias.data = bias
        self.__delattr__("rbr_dense")
        self.__delattr__("rbr_1x1")
        if hasattr(self, "rbr_identity"):
            self.__delattr__("rbr_identity")
        if hasattr(self, "id_tensor"):
            self.__delattr__("id_tensor")
        self.deploy = True

    def _get_equivalent_kernel_bias(self):
        """derives the equivalent kernel and bias in a DIFFERENTIABLE way"""
        kernel3x3, bias3x3 = self._fuse_bn_tensor(self.rbr_dense)
        kernel1x1, bias1x1 = self._fuse_bn_tensor(self.rbr_1x1)
        kernelid, biasid = self._fuse_bn_tensor(self.rbr_identity)
        return (
            kernel3x3 + self._pad_1x1_to_3x3_tensor(kernel1x1) + kernelid,
            bias3x3 + bias1x1 + biasid,
        )

    def _pad_1x1_to_3x3_tensor(self, kernel1x1):
        if kernel1x1 is None:
            return 0
        else:
            return torch.nn.functional.pad(kernel1x1, [1, 1, 1, 1])

    def _fuse_bn_tensor(self, branch):
        if branch is None:
            return 0, 0
        if isinstance(branch, nn.Sequential):
            kernel = branch[0].weight
            running_mean = branch[1].running_mean
            running_var = branch[1].running_var
            gamma = branch[1].weight
            beta = branch[1].bias
            eps = branch[1].eps
        else:
            assert isinstance(branch, nn.BatchNorm2d)
            if not hasattr(self, "id_tensor"):
                input_dim = self.in_channels // self.groups
                kernel_value = np.zeros(
                    (self.in_channels, input_dim, 3, 3), dtype=np.float32
                )
                for i in range(self.in_channels):
                    kernel_value[i, i % input_dim, 1, 1] = 1
                self.id_tensor = torch.from_numpy(kernel_value)
            kernel = self.id_tensor
            running_mean = branch.running_mean
            running_var = branch.running_var
            gamma = branch.weight
            beta = branch.bias
            eps = branch.eps
        std = (running_var + eps).sqrt()
        t = (gamma / std).reshape(-1, 1, 1, 1)
        return kernel * t, beta - running_mean * gamma / std


class RepVGGBlockN(nn.Module):
    def __init__(self, in_channels: int, out_channels: int, num_blocks: int = 1):
        """Module which consists of multiple RepVGGBlocks

        Args:
            in_channels (int): Number of input channels
            out_channels (int): Number of output channels
            num_blocks (int] optional): Number of RepVGG blocks. Defaults to 1.
        """
        super().__init__()

        in_channels = in_channels
        self.blocks = nn.ModuleList()
        for _ in range(num_blocks):
            self.blocks.append(
                RepVGGBlock(in_channels=in_channels, out_channels=out_channels)
            )
            in_channels = out_channels

    def forward(self, x):
        for block in self.blocks:
            x = block(x)
        return x


class SpatialPyramidPoolingBlock(nn.Module):
    def __init__(self, in_channels: int, out_channels: int, kernel_size: int = 5):
        """Spatial Pyramid Pooling block with ReLU activation
        Adapted from: https://github.com/meituan/YOLOv6/blob/725913050e15a31cd091dfd7795a1891b0524d35/yolov6/layers/common.py

        Args:
            in_channels (int): Number of input channels
            out_channels (int): Number of output channels
            kernel_size (int] optional): Defaults to 5.
        """
        super().__init__()

        intermediate_channels = in_channels // 2  # hidden channels
        self.conv1 = ConvModule(in_channels, intermediate_channels, 1, 1)
        self.conv2 = ConvModule(intermediate_channels * 4, out_channels, 1, 1)
        self.max_pool = nn.MaxPool2d(
            kernel_size=kernel_size, stride=1, padding=kernel_size // 2
        )

    def forward(self, x):
        x = self.conv1(x)
        # apply max-pooling at three different scales
<<<<<<< HEAD
        y1 = self.max_pool(x)
        y2 = self.max_pool(y1)
        y3 = self.max_pool(y2)

        x = torch.cat([x, y1, y2, y3], dim=1)
        x = self.conv2(x)
        return x


def autopad(k: Union[int, tuple], p: Union[int, tuple] = None):
    """Compute padding based on kernel size.

    Args:
        k (Union[int, tuple]): The kernel size
        p (Union[int, tuple], optional): The padding value or tuple of padding values. Defaults to None.

    Returns:
        Union[int, tuple]: The computed padding value(s).
    """
    if p is None:
        if isinstance(k, int):
            p = k // 2
        else:
            p = tuple(x // 2 for x in k)  # auto-pad for each dimension
    return p
=======
        y1 = self.m(x)
        y2 = self.m(y1)
        y3 = self.m(y2)

        # Concatenate the original feature map and the three max-pooled versions
        # along the channel dimension and pass through the second convolutional layer
        out = self.cv2(torch.cat([x, y1, y2, y3], dim=1))
        return out


class AttentionRefinmentModule(nn.Module):
    def __init__(self, in_channels: int, out_channels: int):
        super().__init__()
        """Attention Refinment module adapted from: https://github.com/taveraantonio/BiseNetv1 """

        self.conv_3x3 = ConvModule(in_channels, out_channels, 3, 1, 1)
        self.attention = nn.Sequential(
            nn.AdaptiveAvgPool2d(1),
            ConvModule(
                in_channels=out_channels,
                out_channels=out_channels,
                kernel_size=1,
                activation=nn.Identity(),
            ),
            nn.Sigmoid(),
        )

    def forward(self, x):
        x = self.conv_3x3(x)
        attention = self.attention(x)
        out = x * attention
        return out


class FeatureFusionModule(nn.Module):
    def __init__(self, in_channels: int, out_channels: int, reduction: int = 1):
        super().__init__()
        """Feature Fusion module adapted from: https://github.com/taveraantonio/BiseNetv1 """

        self.conv_1x1 = ConvModule(in_channels, out_channels, 1, 1, 0)
        self.attention = nn.Sequential(
            nn.AdaptiveAvgPool2d(1),
            ConvModule(
                in_channels=out_channels,
                out_channels=out_channels // reduction,
                kernel_size=1,
            ),
            ConvModule(
                in_channels=out_channels,
                out_channels=out_channels // reduction,
                kernel_size=1,
                activation=nn.Identity(),
            ),
            nn.Sigmoid(),
        )

    def forward(self, x1, x2):
        fusion = torch.cat([x1, x2], dim=1)
        x = self.conv_1x1(fusion)
        attention = self.attention(x)
        out = x + x * attention
        return out
>>>>>>> b2e28988
<|MERGE_RESOLUTION|>--- conflicted
+++ resolved
@@ -336,7 +336,6 @@
     def forward(self, x):
         x = self.conv1(x)
         # apply max-pooling at three different scales
-<<<<<<< HEAD
         y1 = self.max_pool(x)
         y2 = self.max_pool(y1)
         y3 = self.max_pool(y2)
@@ -346,37 +345,10 @@
         return x
 
 
-def autopad(k: Union[int, tuple], p: Union[int, tuple] = None):
-    """Compute padding based on kernel size.
-
-    Args:
-        k (Union[int, tuple]): The kernel size
-        p (Union[int, tuple], optional): The padding value or tuple of padding values. Defaults to None.
-
-    Returns:
-        Union[int, tuple]: The computed padding value(s).
-    """
-    if p is None:
-        if isinstance(k, int):
-            p = k // 2
-        else:
-            p = tuple(x // 2 for x in k)  # auto-pad for each dimension
-    return p
-=======
-        y1 = self.m(x)
-        y2 = self.m(y1)
-        y3 = self.m(y2)
-
-        # Concatenate the original feature map and the three max-pooled versions
-        # along the channel dimension and pass through the second convolutional layer
-        out = self.cv2(torch.cat([x, y1, y2, y3], dim=1))
-        return out
-
-
-class AttentionRefinmentModule(nn.Module):
+class AttentionRefinmentBlock(nn.Module):
     def __init__(self, in_channels: int, out_channels: int):
         super().__init__()
-        """Attention Refinment module adapted from: https://github.com/taveraantonio/BiseNetv1 """
+        """Attention Refinment block adapted from: https://github.com/taveraantonio/BiseNetv1 """
 
         self.conv_3x3 = ConvModule(in_channels, out_channels, 3, 1, 1)
         self.attention = nn.Sequential(
@@ -397,10 +369,10 @@
         return out
 
 
-class FeatureFusionModule(nn.Module):
+class FeatureFusionBlock(nn.Module):
     def __init__(self, in_channels: int, out_channels: int, reduction: int = 1):
         super().__init__()
-        """Feature Fusion module adapted from: https://github.com/taveraantonio/BiseNetv1 """
+        """Feature Fusion block adapted from: https://github.com/taveraantonio/BiseNetv1 """
 
         self.conv_1x1 = ConvModule(in_channels, out_channels, 1, 1, 0)
         self.attention = nn.Sequential(
@@ -425,4 +397,21 @@
         attention = self.attention(x)
         out = x + x * attention
         return out
->>>>>>> b2e28988
+
+
+def autopad(k: Union[int, tuple], p: Union[int, tuple] = None):
+    """Compute padding based on kernel size.
+
+    Args:
+        k (Union[int, tuple]): The kernel size
+        p (Union[int, tuple], optional): The padding value or tuple of padding values. Defaults to None.
+
+    Returns:
+        Union[int, tuple]: The computed padding value(s).
+    """
+    if p is None:
+        if isinstance(k, int):
+            p = k // 2
+        else:
+            p = tuple(x // 2 for x in k)  # auto-pad for each dimension
+    return p