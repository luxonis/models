--- conflicted
+++ resolved
@@ -3,7 +3,6 @@
 from pytorch_lightning.callbacks import RichProgressBar
 from rich.table import Table
 
-<<<<<<< HEAD
 from luxonis_train.utils.config import Config
 from luxonis_train.utils.filesystem import LuxonisFileSystem
 
@@ -11,27 +10,6 @@
 class LuxonisProgressBar(RichProgressBar):
     def __init__(self):
         """Custom rich text progress bar based on RichProgressBar from Pytorch Lightning"""
-=======
-
-class LuxonisProgressBar(RichProgressBar):
-    """Custom rich text progress bar based on RichProgressBar from Pytorch Lightning"""
-
-    def __init__(self):
-        # TODO: play with values to create custom output
-        # from pytorch_lightning.callbacks.progress.rich_progress import RichProgressBarTheme
-        # progress_bar = RichProgressBar(
-        #     theme = RichProgressBarTheme(
-        #     description="green_yellow",
-        #     progress_bar="green1",
-        #     progress_bar_finished="green1",
-        #     batch_progress="green_yellow",
-        #     time="gray82",
-        #     processing_speed="grey82",
-        #     metrics="yellow1"
-        #     )
-        # )
-
->>>>>>> 2dd09a9a
         super().__init__(leave=True)
 
     def print_single_line(self, text: str):
@@ -71,17 +49,10 @@
 
         cfg = Config()
         with LuxonisDataset(
-<<<<<<< HEAD
-            team_id=cfg.get("dataset.team_id"),
-            dataset_id=cfg.get("dataset.dataset_id"),
-            bucket_type=cfg.get("dataset.bucket_type"),
-            override_bucket_type=cfg.get("dataset.override_bucket_type"),
-=======
             team_id=self.cfg.get("dataset.team_id"),
             dataset_id=self.cfg.get("dataset.dataset_id"),
             bucket_type=eval(self.cfg.get("dataset.bucket_type")),
             bucket_storage=eval(self.cfg.get("dataset.bucket_storage")),
->>>>>>> 2dd09a9a
         ) as dataset:
             loader_test = LuxonisLoader(
                 dataset,
@@ -105,7 +76,6 @@
 
 
 class ExportOnTrainEnd(pl.Callback):
-<<<<<<< HEAD
     def __init__(self, override_upload_directory: bool):
         """Callback that performs export on train end with best weights according to the validation loss
 
@@ -115,9 +85,6 @@
         """
         super().__init__()
         self.override_upload_directory = override_upload_directory
-=======
-    """Callback that performs export on train end with best weights according to the validation loss"""
->>>>>>> 2dd09a9a
 
     def on_train_end(self, trainer, pl_module):
         from luxonis_train.core import Exporter
@@ -145,7 +112,6 @@
 
         exporter = Exporter(
             cfg="", args={"override": override}  # singleton instance already present
-<<<<<<< HEAD
         )
         exporter.export()
 
@@ -177,7 +143,5 @@
             local_path=local_path,
             remote_path=local_path.split("/")[-1],
             mlflow_instance=trainer.logger.experiment.get("mlflow", None),
-=======
->>>>>>> 2dd09a9a
         )
         print("Checkpoint upload finished")