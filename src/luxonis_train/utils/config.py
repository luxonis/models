--- conflicted
+++ resolved
@@ -287,11 +287,8 @@
         with LuxonisDataset(
             team_id=self._data["dataset"]["team_id"],
             dataset_id=self._data["dataset"]["dataset_id"],
-<<<<<<< HEAD
-=======
             bucket_type=eval(self._data["dataset"]["bucket_type"]),
             bucket_storage=eval(self._data["dataset"]["bucket_storage"]),
->>>>>>> 412c169a
         ) as dataset:
             classes, classes_by_task = dataset.get_classes()
             dataset_n_classes = len(classes)
