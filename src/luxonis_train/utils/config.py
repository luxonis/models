--- conflicted
+++ resolved
@@ -4,13 +4,11 @@
 import json
 import re
 from typing import Union
+from copy import deepcopy
+
 from luxonis_ml.data import LuxonisDataset, BucketType, BucketStorage
-from copy import deepcopy
-<<<<<<< HEAD
 from luxonis_train.utils.filesystem import LuxonisFileSystem
-=======
 from luxonis_train.models.heads import *
->>>>>>> 70682732
 
 
 class Config:
