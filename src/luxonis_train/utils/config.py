import os
import yaml
import warnings
import json
import re
from typing import Union
from luxonis_ml.data import LuxonisDataset, BucketType, BucketStorage
from copy import deepcopy
from luxonis_train.utils.filesystem import LuxonisFileSystem



class Config:
    """Singleton class which checks and merges user config with default one and provides access to its values"""

    _db_path = os.path.abspath(os.path.join(os.path.dirname(__file__), "../config_db"))

    def __new__(cls, cfg=None):
        if not hasattr(cls, "instance"):
            if cfg is None:
                raise ValueError("Provide either config path or config dictionary.")

            cls.instance = super(Config, cls).__new__(cls)
            cls.instance._load(cfg)

        return cls.instance

    def __repr__(self):
        return json.dumps(self._data, indent=4)

    @classmethod
    def clear_instance(cls):
        """Clears all singleton instances, should be only used for unit-testing"""
        if hasattr(cls, "instance"):
            del cls.instance

    def get_data(self):
        """Returns a deepcopy of current data dict"""
        return deepcopy(self._data)

    def save_data(self, path: str):
        """Saves data dict to yaml file"""
        with open(path, "w+") as f:
            yaml.dump(self._data, f, default_flow_style=False)

    def override_config(self, args: str):
        """Overrides config values with ones specifid by --override string.
        If last key is not matched to config, creates a new (key, value) pair.
        """
        if len(args) == 0:
            return

        args = remove_chars_inside_brackets(
            args
        )  # remove characters that are not needed
        items = args.split(" ")

        if len(items) % 2 != 0:
            raise ValueError(
                "Parameters passed by --override should be in 'key value' shape but one value is missing."
            )

        for i in range(0, len(items), 2):
            key_merged = items[i]
            value = items[i + 1]
            last_key, last_sub_dict = self._config_iterate(key_merged, only_warn=True)

            # should skip if _config_iterate returns None
            if last_key is None and last_sub_dict is None:
                continue
            # check if value represents something other than string
            value = parse_string_to_types(value)
            last_sub_dict[last_key] = value

    def get(self, key_merged: str):
        """Returns value from config based on the key"""
        last_key, last_sub_dict = self._config_iterate(key_merged, only_warn=False)
        return last_sub_dict[last_key]

    def validate_config_exporter(self):
        """Validates 'exporter' block in config"""
        if not self._data["exporter"]:
            raise ValueError("No 'exporter' section in config specified.")

        if not self._data["exporter"]["export_weights"]:
            raise ValueError("No 'export_weights' speficied in config file.")

    def validate_config_tuner(self):
        """Validates 'tuner' block in config"""
        if not self._data["tuner"]:
            raise ValueError("No 'tuner' section in config specified.")
        if not ("params" in self._data["tuner"] and self._data["tuner"]["params"]):
            raise ValueError(
                "Nothing to tune as no tuner params specified in the config."
            )
        # TODO: and more checks if needed

    def _load(self, cfg: Union[str, dict]):
        """Performs complete loading and validation of the config"""
        with open(os.path.join(self._db_path, "config_all.yaml"), "r") as f:
            base_cfg = yaml.load(f, Loader=yaml.SafeLoader)

        if isinstance(cfg, str):
            from dotenv import load_dotenv

            load_dotenv()  # load environment variables needed for authorization

            fs = LuxonisFileSystem(cfg)
            buffer = fs.read_to_byte_buffer()
            user_cfg = yaml.load(buffer, Loader=yaml.SafeLoader)
            if fs.is_mlflow:
                warnings.warn(
                    "Setting `project_id` and `run_id` to config's MLFlow run"
                )
                # set logger parameters to continue run
                if "logger" in user_cfg:
                    user_cfg["logger"]["project_id"] = fs.experiment_id
                    user_cfg["logger"]["run_id"] = fs.run_id
                else:
                    base_cfg["logger"]["project_id"] = fs.experiment_id
                    base_cfg["logger"]["run_id"] = fs.experiment_id

        elif isinstance(cfg, dict):
            user_cfg = cfg
        else:
            raise ValueError("Provided cfg is neither path(string) or dictionary.")

        self._user_cfg = user_cfg
        self._data = self._merge_configs(base_cfg, user_cfg)
        self._load_model_config(user_cfg)
        self._validate_dataset_classes()
        self._validate_config()
        print("Config loaded.")

    def _merge_configs(self, base_cfg: dict, user_cfg: dict):
        """Merges user config with base config"""
        if base_cfg is None:
            base_cfg = {}

        for key, value in user_cfg.items():
            # Load model config after merge
            if key == "model":
                continue
            if isinstance(value, dict):
                # If the value is a dictionary, recurse
                base_cfg[key] = self._merge_configs(base_cfg.get(key, {}), value)
            else:
                # Otherwise, overwrite the value in the base dictionary
                if key not in base_cfg:
                    warnings.warn(
                        f"New (key,value) pair added to config: ({key},{value})"
                    )
                base_cfg[key] = value

        return base_cfg

    def _load_model_config(self, cfg: dict):
        """Loads model config from user config"""
        model_cfg = cfg.get("model")
        if model_cfg is None:
            raise KeyError("Model config must be present in config file.")
        # check if we should load predefined model
        if model_cfg["type"] is not None:
            warnings.warn(
                "Loading predefined model overrides local config of backbone, neck and head."
            )
            model_cfg = self._load_predefined_model(model_cfg)
        else:
            if model_cfg.get("additional_heads"):
                warnings.warn(
                    "Additional heads won't be taken into account if you don't specify model type."
                    + "Move them to 'heads' if you want to use them."
                )
                model_cfg.pop("additional_heads")

        self._data["model"] = model_cfg

    def _load_predefined_model(self, model_cfg: dict):
        """Loads predefined model config from db"""
        model_type = model_cfg["type"].lower()
        if model_type.startswith("yolov6"):
            return self._load_yolov6_cfg(model_cfg)
        else:
            raise ValueError(f"{model_type} not supported")

    def _load_yolov6_cfg(self, model_cfg: dict):
        """Loads predefined YoloV6 config from db"""
        predefined_cfg_path = model_cfg["type"].lower() + ".yaml"
        full_path = os.path.join(self._db_path, predefined_cfg_path)
        if not os.path.isfile(full_path):
            raise ValueError(
                f"There is no predefined config for this {model_cfg['type']} type."
            )

        with open(full_path, "r") as f:
            predefined_cfg = yaml.load(f, Loader=yaml.SafeLoader)

        model_cfg["backbone"] = predefined_cfg["backbone"]
        model_cfg["neck"] = predefined_cfg["neck"]
        model_cfg["heads"] = predefined_cfg["heads"]

        model_params = (
            model_cfg["params"]
            if "params" in model_cfg and model_cfg["params"] is not None
            else {}
        )
        for key, value in model_params.items():
            if value is None:
                continue
            if key == "n_classes":
                model_cfg["heads"][0]["params"]["n_classes"] = value
                model_cfg["heads"][0]["loss"]["params"]["n_classes"] = value
            if key == "is_4head":
                model_cfg["backbone"]["params"]["is_4head"] = value
                model_cfg["neck"]["params"]["is_4head"] = value
                model_cfg["heads"][0]["params"]["is_4head"] = value

        if "additional_heads" in model_cfg and isinstance(
            model_cfg["additional_heads"], list
        ):
            model_cfg["heads"].extend(model_cfg["additional_heads"])
            model_cfg.pop("additional_heads")

        return model_cfg

    def _config_iterate(self, key_merged: str, only_warn: bool = False):
        """Iterates over config based on key_merged and returns last key and
        sub dict if it mathces structure
        """
        sub_keys = key_merged.split(".")
        sub_dict = self._data
        success = True
        key = sub_keys[0]  # needed if search only one level deep
        for key in sub_keys[:-1]:
            if isinstance(sub_dict, list):  # check if key should be list index
                if key.isdigit():
                    key = int(key)
                    # list index out of bounds
                    if key >= len(sub_dict) or key < 0:
                        success = False
                else:
                    success = False
            elif key not in sub_dict:
                # key not present in sub_dict
                success = False

            if not success:
                if only_warn:
                    warnings.warn(
                        f"Key '{key_merged}' not matched to config (at level '{key}'). Skipping."
                    )
                    return None, None
                else:
                    raise KeyError(
                        f"Key '{key_merged}' not matched to config (at level '{key}')"
                    )

            sub_dict = sub_dict[key]
        # return last_key in correct format (int or string)
        success = True
        if isinstance(sub_dict, dict):
            last_key = sub_keys[-1]
            if last_key not in sub_dict:
                key = last_key
                success = False
        elif isinstance(sub_dict, list):
            if sub_keys[-1].isdigit():
                last_key = int(sub_keys[-1])
                # list index out of bounds
                if last_key >= len(sub_dict) or last_key < 0:
                    success = False
            else:
                key = sub_keys[-1]
                success = False
        else:
            key = sub_keys[-1]
            success = False

        if not success and not only_warn:
            raise KeyError(
                f"Key '{key_merged}' not matched to config (at level '{key}')"
            )

        return last_key, sub_dict

    def _validate_dataset_classes(self):
        """Validates config to used datasets, overrides n_classes if needed"""
        with LuxonisDataset(
            team_id=self._data["dataset"]["team_id"],
            dataset_id=self._data["dataset"]["dataset_id"],
<<<<<<< HEAD
            bucket_type=self._data["dataset"]["bucket_type"],
            override_bucket_type=self._data["dataset"]["override_bucket_type"],
=======
            bucket_type=eval(self._data["dataset"]["bucket_type"]),
            bucket_storage=eval(self._data["dataset"]["bucket_storage"]),
>>>>>>> 2dd09a9a
        ) as dataset:
            classes, classes_by_task = dataset.get_classes()
            dataset_n_classes = len(classes)

            if dataset_n_classes == 0:
                raise ValueError("Provided dataset doesn't have any classes.")

            # TODO: implement per task number of classes
            # for key in dataset.classes_by_task:
            #     print(key, len(dataset.classes_by_task[key]))

            model_cfg = self._data["model"]
            for head in model_cfg["heads"]:
                if not ("params" in head and head["params"]):
                    head["params"] = {}

                curr_n_classes = head["params"].get("n_classes", None)
                if curr_n_classes is None:
                    warnings.warn(
                        f"Inheriting 'n_classes' parameter from dataset. Setting it to {dataset_n_classes}"
                    )
                elif curr_n_classes != dataset_n_classes:
                    raise KeyError(
                        f"Number of classes in config ({curr_n_classes}) doesn't match number of "
                        + f"classes in dataset ({dataset_n_classes})"
                    )
                head["params"]["n_classes"] = dataset_n_classes

                # also set n_classes to loss params
                if not ("loss" in head and head["loss"]):
                    # loss definition should be present in every head
                    raise KeyError("Loss must be defined for every head.")
                if not ("params" in head["loss"] and head["loss"]["params"]):
                    head["loss"]["params"] = {}
                head["loss"]["params"]["n_classes"] = dataset_n_classes

    def _validate_config(self):
        """Validates whole config based on specified rules"""
        model_cfg = self._data["model"]
        model_predefined = model_cfg["type"] != None
        backbone_specified = "backbone" in model_cfg and model_cfg["backbone"]
        neck_specified = "neck" in model_cfg and model_cfg["neck"]
        heads_specified = "heads" in model_cfg and isinstance(model_cfg["heads"], list)

        if not model_predefined:
            if not (backbone_specified and heads_specified):
                raise KeyError("Backbone and at least 1 head must be specified.")

            if "params" in model_cfg and model_cfg["params"]:
                warnings.warn(
                    "Model-wise parameters won't be taken into account if you don't specify model type."
                )

        if model_cfg["pretrained"] and model_cfg["backbone"]["pretrained"]:
            warnings.warn(
                "Weights of the backbone will be overridden by whole model weights."
            )

        n_heads = len(model_cfg["heads"])

        # handle main_head_index
        if not (0 <= self._data["train"]["main_head_index"] < n_heads):
            raise KeyError(
                "Specified index of main head ('main_head_index') is out of range."
            )

        # handle freeze_modules and losses sections
        if "train" in self._user_cfg and self._user_cfg["train"]:
            # if freeze_modules used in user cfg than 'heads' must match number of heads
            if (
                "freeze_modules" in self._user_cfg["train"]
                and self._user_cfg["train"]["freeze_modules"]
            ):
                if len(self._user_cfg["train"]["freeze_modules"]["heads"]) != n_heads:
                    raise KeyError(
                        "Number of heads in the model doesn't match number of heads in 'freeze_modules.heads'."
                    )
            # handle loss weights (similar as freeze_modules)
            if (
                "losses" in self._user_cfg["train"]
                and self._user_cfg["train"]["losses"]
            ):
                if len(self._user_cfg["train"]["losses"]["weights"]) != n_heads:
                    raise KeyError(
                        "Number of losses in the model doesn't match number of losses in 'losses.weights'."
                    )

        # check if heads in freeze_modules and losses matches number of heads of the model
        if len(self._data["train"]["freeze_modules"]["heads"]) != n_heads:
            self._data["train"]["freeze_modules"]["heads"] = [False] * n_heads

        if len(self._data["train"]["losses"]["weights"]) != n_heads:
            self._data["train"]["losses"]["weights"] = [1] * n_heads

        # handle normalize augmentation - append to other augmentations
        if not (
            "augmentations" in self._data["train"]["preprocessing"]
            and self._data["train"]["preprocessing"]["augmentations"]
        ):
            self._data["train"]["preprocessing"]["augmentations"] = []
        if self._data["train"]["preprocessing"]["normalize"]["active"]:
            normalize_present = any(
                filter(
                    lambda x: x["name"] == "Normalize",
                    self._data["train"]["preprocessing"]["augmentations"],
                )
            )
            if not normalize_present:
                self._data["train"]["preprocessing"]["augmentations"].append(
                    {
                        "name": "Normalize",
                        "params": self._data["train"]["preprocessing"]["normalize"][
                            "params"
                        ]
                        if "params" in self._data["train"]["preprocessing"]["normalize"]
                        and self._data["train"]["preprocessing"]["normalize"]["params"]
                        else {},
                    }
                )

        # handle optimizer and scheduler params - set to empty dict if None
        if not self._data["train"]["optimizers"]["optimizer"]["params"]:
            self._data["train"]["optimizers"]["optimizer"]["params"] = {}
        if not self._data["train"]["optimizers"]["scheduler"]["params"]:
            self._data["train"]["optimizers"]["scheduler"]["params"] = {}

<<<<<<< HEAD
=======

def mlflow_load_artifact_dict(run_info):
    """Loads config dictionary from MLFlow artifact and updates logger config"""
    from dotenv import load_dotenv

    load_dotenv()  # load environment variables needed for authorization

    import mlflow

    tracking_uri = os.getenv("MLFLOW_TRACKING_URI")
    if tracking_uri is None:
        raise KeyError("There is no 'MLFLOW_TRACKING_URI' in environment variables")

    experiment_id, run_id = run_info.split("/")
    mlflow.set_tracking_uri(tracking_uri)
    mlflow.set_experiment(experiment_id=experiment_id)
    run = mlflow.get_run(run_id)
    cfg = mlflow.artifacts.load_dict(run.info.artifact_uri + "/config.json")
    cfg["logger"]["run_id"] = run_id  # set run_id to continue run in MLFlow
    cfg["logger"]["project_id"] = experiment_id

    return cfg
>>>>>>> 2dd09a9a


def remove_chars_inside_brackets(string):
    """Find and remove all spaces, single and double quotes inside substring which starts
    with [ and ends with ] character
    """
    # Find substrings enclosed in square brackets
    pattern = r"\[(.*?)\]"
    matches = re.findall(pattern, string)
    # Remove spaces, single quotes, and double quotes within each substring
    for match in matches:
        updated_match = re.sub(r'[\s\'"]', "", match)
        string = string.replace(match, updated_match)
    return string


def parse_string_to_types(input_str: str):
    """Parse input strings to different data type if it matches some rule"""
    if input_str.lstrip("-").isdigit():  # check if is digit
        out = int(input_str)
    elif input_str.lstrip("-").replace(".", "", 1).isdigit():
        out = float(input_str)
    elif input_str.lower() in ["none", "null"]:  # check if None
        out = None
    elif input_str.lower() == "true":  # check for bool values
        out = True
    elif input_str.lower() == "false":
        out = False
    elif input_str.startswith("[") and input_str.endswith("]"):  # check if list
        sub_inputs = input_str[1:-1].split(",")
        out = []
        for sub_input in sub_inputs:
            out.append(parse_string_to_types(sub_input))  # parse every sub-item
    else:
        out = input_str  # if nothing matches then it's a string
    return out<|MERGE_RESOLUTION|>--- conflicted
+++ resolved
@@ -7,7 +7,6 @@
 from luxonis_ml.data import LuxonisDataset, BucketType, BucketStorage
 from copy import deepcopy
 from luxonis_train.utils.filesystem import LuxonisFileSystem
-
 
 
 class Config:
@@ -288,13 +287,8 @@
         with LuxonisDataset(
             team_id=self._data["dataset"]["team_id"],
             dataset_id=self._data["dataset"]["dataset_id"],
-<<<<<<< HEAD
-            bucket_type=self._data["dataset"]["bucket_type"],
-            override_bucket_type=self._data["dataset"]["override_bucket_type"],
-=======
             bucket_type=eval(self._data["dataset"]["bucket_type"]),
             bucket_storage=eval(self._data["dataset"]["bucket_storage"]),
->>>>>>> 2dd09a9a
         ) as dataset:
             classes, classes_by_task = dataset.get_classes()
             dataset_n_classes = len(classes)
@@ -420,32 +414,6 @@
             self._data["train"]["optimizers"]["optimizer"]["params"] = {}
         if not self._data["train"]["optimizers"]["scheduler"]["params"]:
             self._data["train"]["optimizers"]["scheduler"]["params"] = {}
-
-<<<<<<< HEAD
-=======
-
-def mlflow_load_artifact_dict(run_info):
-    """Loads config dictionary from MLFlow artifact and updates logger config"""
-    from dotenv import load_dotenv
-
-    load_dotenv()  # load environment variables needed for authorization
-
-    import mlflow
-
-    tracking_uri = os.getenv("MLFLOW_TRACKING_URI")
-    if tracking_uri is None:
-        raise KeyError("There is no 'MLFLOW_TRACKING_URI' in environment variables")
-
-    experiment_id, run_id = run_info.split("/")
-    mlflow.set_tracking_uri(tracking_uri)
-    mlflow.set_experiment(experiment_id=experiment_id)
-    run = mlflow.get_run(run_id)
-    cfg = mlflow.artifacts.load_dict(run.info.artifact_uri + "/config.json")
-    cfg["logger"]["run_id"] = run_id  # set run_id to continue run in MLFlow
-    cfg["logger"]["project_id"] = experiment_id
-
-    return cfg
->>>>>>> 2dd09a9a
 
 
 def remove_chars_inside_brackets(string):
