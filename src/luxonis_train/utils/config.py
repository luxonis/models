import os
import yaml
import warnings
import json
import re
from typing import Union
from luxonis_ml.data import LuxonisDataset, BucketType, BucketStorage
from copy import deepcopy


class Config:
    """Singleton class which checks and merges user config with default one and provides access to its values"""

    _db_path = os.path.abspath(os.path.join(os.path.dirname(__file__), "../config_db"))

    def __new__(cls, cfg=None):
        if not hasattr(cls, "instance"):
            if cfg is None:
                raise ValueError("Provide either config path or config dictionary.")

            cls.instance = super(Config, cls).__new__(cls)
            cls.instance._load(cfg)

        return cls.instance

    def __repr__(self):
        return json.dumps(self._data, indent=4)

    @classmethod
    def clear_instance(cls):
        """Clears all singleton instances, should be only used for unit-testing"""
        if hasattr(cls, "instance"):
            del cls.instance

    def get_data(self):
        """Returns a deepcopy of current data dict"""
        return deepcopy(self._data)

    def save_data(self, path: str):
        """Saves data dict to yaml file"""
        with open(path, "w+") as f:
            yaml.dump(self._data, f, default_flow_style=False)

    def override_config(self, args: str):
        """Overrides config values with ones specifid by --override string.
        If last key is not matched to config, creates a new (key, value) pair.
        """
        if len(args) == 0:
            return

        args = remove_chars_inside_brackets(
            args
        )  # remove characters that are not needed
        items = args.split(" ")

        if len(items) % 2 != 0:
            raise ValueError(
                "Parameters passed by --override should be in 'key value' shape but one value is missing."
            )

        for i in range(0, len(items), 2):
            key_merged = items[i]
            value = items[i + 1]
            last_key, last_sub_dict = self._config_iterate(key_merged, only_warn=True)

            # should skip if _config_iterate returns None
            if last_key is None and last_sub_dict is None:
                continue
            # check if value represents something other than string
            value = parse_string_to_types(value)
            last_sub_dict[last_key] = value

    def get(self, key_merged: str):
        """Returns value from config based on the key"""
        last_key, last_sub_dict = self._config_iterate(key_merged, only_warn=False)
        return last_sub_dict[last_key]

    def validate_config_exporter(self):
        """Validates 'exporter' block in config"""
        if not self._data["exporter"]:
            raise ValueError("No 'exporter' section in config specified.")

        if not self._data["exporter"]["export_weights"]:
            raise ValueError("No 'export_weights' speficied in config file.")

    def validate_config_tuner(self):
        """Validates 'tuner' block in config"""
        if not self._data["tuner"]:
            raise ValueError("No 'tuner' section in config specified.")
        if not ("params" in self._data["tuner"] and self._data["tuner"]["params"]):
            raise ValueError(
                "Nothing to tune as no tuner params specified in the config."
            )
        # TODO: and more checks if needed

    def _load(self, cfg: Union[str, dict]):
        """Performs complete loading and validation of the config"""
        with open(os.path.join(self._db_path, "config_all.yaml"), "r") as f:
            base_cfg = yaml.load(f, Loader=yaml.SafeLoader)

        if isinstance(cfg, str):
            if cfg.startswith("mlflow://"):
                # load config from mlflow artifact
                run_info = cfg.split("mlflow://")[-1]
                user_cfg = mlflow_load_artifact_dict(run_info)
            else:
                # load config from local file
                if not os.path.isfile(cfg):
                    raise ValueError("Provided file path doesn't exists.")
                with open(cfg, "r") as f:
                    user_cfg = yaml.load(f, Loader=yaml.SafeLoader)
        elif isinstance(cfg, dict):
            user_cfg = cfg
        else:
            raise ValueError("Provided cfg is neither path(string) or dictionary.")

        self._user_cfg = user_cfg
        self._data = self._merge_configs(base_cfg, user_cfg)
        self._load_model_config(user_cfg)
        self._validate_dataset_classes()
        self._validate_config()
        print("Config loaded.")

    def _merge_configs(self, base_cfg: dict, user_cfg: dict):
        """Merges user config with base config"""
        if base_cfg is None:
            base_cfg = {}

        for key, value in user_cfg.items():
            # Load model config after merge
            if key == "model":
                continue
            if isinstance(value, dict):
                # If the value is a dictionary, recurse
                base_cfg[key] = self._merge_configs(base_cfg.get(key, {}), value)
            else:
                # Otherwise, overwrite the value in the base dictionary
                if key not in base_cfg:
                    warnings.warn(
                        f"New (key,value) pair added to config: ({key},{value})"
                    )
                base_cfg[key] = value

        return base_cfg

    def _load_model_config(self, cfg: dict):
        """Loads model config from user config"""
        model_cfg = cfg.get("model")
        if model_cfg is None:
            raise KeyError("Model config must be present in config file.")
        # check if we should load predefined model
        if model_cfg["type"] is not None:
            warnings.warn(
                "Loading predefined model overrides local config of backbone, neck and head."
            )
            model_cfg = self._load_predefined_model(model_cfg)
        else:
            if model_cfg.get("additional_heads"):
                warnings.warn(
                    "Additional heads won't be taken into account if you don't specify model type."
                    + "Move them to 'heads' if you want to use them."
                )
                model_cfg.pop("additional_heads")

        self._data["model"] = model_cfg

    def _load_predefined_model(self, model_cfg: dict):
        """Loads predefined model config from db"""
        model_type = model_cfg["type"].lower()
        if model_type.startswith("yolov6"):
            return self._load_yolov6_cfg(model_cfg)
        else:
            raise ValueError(f"{model_type} not supported")

    def _load_yolov6_cfg(self, model_cfg: dict):
        """Loads predefined YoloV6 config from db"""
        predefined_cfg_path = model_cfg["type"].lower() + ".yaml"
        full_path = os.path.join(self._db_path, predefined_cfg_path)
        if not os.path.isfile(full_path):
            raise ValueError(
                f"There is no predefined config for this {model_cfg['type']} type."
            )

        with open(full_path, "r") as f:
            predefined_cfg = yaml.load(f, Loader=yaml.SafeLoader)

        model_cfg["backbone"] = predefined_cfg["backbone"]
        model_cfg["neck"] = predefined_cfg["neck"]
        model_cfg["heads"] = predefined_cfg["heads"]

        model_params = (
            model_cfg["params"]
            if "params" in model_cfg and model_cfg["params"] is not None
            else {}
        )
        for key, value in model_params.items():
            if value is None:
                continue
            if key == "n_classes":
                model_cfg["heads"][0]["params"]["n_classes"] = value
                model_cfg["heads"][0]["loss"]["params"]["n_classes"] = value
            if key == "is_4head":
                model_cfg["backbone"]["params"]["is_4head"] = value
                model_cfg["neck"]["params"]["is_4head"] = value
                model_cfg["heads"][0]["params"]["is_4head"] = value

        if "additional_heads" in model_cfg and isinstance(
            model_cfg["additional_heads"], list
        ):
            model_cfg["heads"].extend(model_cfg["additional_heads"])
            model_cfg.pop("additional_heads")

        return model_cfg

    def _config_iterate(self, key_merged: str, only_warn: bool = False):
        """Iterates over config based on key_merged and returns last key and
        sub dict if it mathces structure
        """
        sub_keys = key_merged.split(".")
        sub_dict = self._data
        success = True
        key = sub_keys[0]  # needed if search only one level deep
        for key in sub_keys[:-1]:
            if isinstance(sub_dict, list):  # check if key should be list index
                if key.isdigit():
                    key = int(key)
                    # list index out of bounds
                    if key >= len(sub_dict) or key < 0:
                        success = False
                else:
                    success = False
            elif key not in sub_dict:
                # key not present in sub_dict
                success = False

            if not success:
                if only_warn:
                    warnings.warn(
                        f"Key '{key_merged}' not matched to config (at level '{key}'). Skipping."
                    )
                    return None, None
                else:
                    raise KeyError(
                        f"Key '{key_merged}' not matched to config (at level '{key}')"
                    )

            sub_dict = sub_dict[key]
        # return last_key in correct format (int or string)
        success = True
        if isinstance(sub_dict, dict):
            last_key = sub_keys[-1]
            if last_key not in sub_dict:
                key = last_key
                success = False
        elif isinstance(sub_dict, list):
            if sub_keys[-1].isdigit():
                last_key = int(sub_keys[-1])
                # list index out of bounds
                if last_key >= len(sub_dict) or last_key < 0:
                    success = False
            else:
                key = sub_keys[-1]
                success = False
        else:
            key = sub_keys[-1]
            success = False

        if not success and not only_warn:
            raise KeyError(
                f"Key '{key_merged}' not matched to config (at level '{key}')"
            )

        return last_key, sub_dict

    def _validate_dataset_classes(self):
        """Validates config to used datasets, overrides n_classes if needed"""
        with LuxonisDataset(
            team_id=self._data["dataset"]["team_id"],
            dataset_id=self._data["dataset"]["dataset_id"],
<<<<<<< HEAD
            bucket_type=self._data["dataset"]["bucket_type"],
            override_bucket_type=self._data["dataset"]["override_bucket_type"],
=======
            bucket_type=eval(self._data["dataset"]["bucket_type"]),
            bucket_storage=eval(self._data["dataset"]["bucket_storage"]),
>>>>>>> 35448a92
        ) as dataset:
            classes, classes_by_task = dataset.get_classes()
            dataset_n_classes = len(classes)

            if dataset_n_classes == 0:
                raise ValueError("Provided dataset doesn't have any classes.")

            # TODO: implement per task number of classes
            # for key in dataset.classes_by_task:
            #     print(key, len(dataset.classes_by_task[key]))

            model_cfg = self._data["model"]
            for head in model_cfg["heads"]:
                if not ("params" in head and head["params"]):
                    head["params"] = {}

                curr_n_classes = head["params"].get("n_classes", None)
                if curr_n_classes is None:
                    warnings.warn(
                        f"Inheriting 'n_classes' parameter from dataset. Setting it to {dataset_n_classes}"
                    )
                elif curr_n_classes != dataset_n_classes:
                    raise KeyError(
                        f"Number of classes in config ({curr_n_classes}) doesn't match number of "
                        + f"classes in dataset ({dataset_n_classes})"
                    )
                head["params"]["n_classes"] = dataset_n_classes

                # also set n_classes to loss params
                if not ("loss" in head and head["loss"]):
                    # loss definition should be present in every head
                    raise KeyError("Loss must be defined for every head.")
                if not ("params" in head["loss"] and head["loss"]["params"]):
                    head["loss"]["params"] = {}
                head["loss"]["params"]["n_classes"] = dataset_n_classes

    def _validate_config(self):
        """Validates whole config based on specified rules"""
        model_cfg = self._data["model"]
        model_predefined = model_cfg["type"] != None
        backbone_specified = "backbone" in model_cfg and model_cfg["backbone"]
        neck_specified = "neck" in model_cfg and model_cfg["neck"]
        heads_specified = "heads" in model_cfg and isinstance(model_cfg["heads"], list)

        if not model_predefined:
            if not (backbone_specified and heads_specified):
                raise KeyError("Backbone and at least 1 head must be specified.")

            if "params" in model_cfg and model_cfg["params"]:
                warnings.warn(
                    "Model-wise parameters won't be taken into account if you don't specify model type."
                )

        if model_cfg["pretrained"] and model_cfg["backbone"]["pretrained"]:
            warnings.warn(
                "Weights of the backbone will be overridden by whole model weights."
            )

        n_heads = len(model_cfg["heads"])

        # handle main_head_index
        if not (0 <= self._data["train"]["main_head_index"] < n_heads):
            raise KeyError(
                "Specified index of main head ('main_head_index') is out of range."
            )

        # handle freeze_modules and losses sections
        if "train" in self._user_cfg and self._user_cfg["train"]:
            # if freeze_modules used in user cfg than 'heads' must match number of heads
            if (
                "freeze_modules" in self._user_cfg["train"]
                and self._user_cfg["train"]["freeze_modules"]
            ):
                if len(self._user_cfg["train"]["freeze_modules"]["heads"]) != n_heads:
                    raise KeyError(
                        "Number of heads in the model doesn't match number of heads in 'freeze_modules.heads'."
                    )
            # handle loss weights (similar as freeze_modules)
            if (
                "losses" in self._user_cfg["train"]
                and self._user_cfg["train"]["losses"]
            ):
                if len(self._user_cfg["train"]["losses"]["weights"]) != n_heads:
                    raise KeyError(
                        "Number of losses in the model doesn't match number of losses in 'losses.weights'."
                    )

        # check if heads in freeze_modules and losses matches number of heads of the model
        if len(self._data["train"]["freeze_modules"]["heads"]) != n_heads:
            self._data["train"]["freeze_modules"]["heads"] = [False] * n_heads

        if len(self._data["train"]["losses"]["weights"]) != n_heads:
            self._data["train"]["losses"]["weights"] = [1] * n_heads

        # handle normalize augmentation - append to other augmentations
        if not (
            "augmentations" in self._data["train"]["preprocessing"]
            and self._data["train"]["preprocessing"]["augmentations"]
        ):
            self._data["train"]["preprocessing"]["augmentations"] = []
        if self._data["train"]["preprocessing"]["normalize"]["active"]:
            normalize_present = any(
                filter(
                    lambda x: x["name"] == "Normalize",
                    self._data["train"]["preprocessing"]["augmentations"],
                )
            )
            if not normalize_present:
                self._data["train"]["preprocessing"]["augmentations"].append(
                    {
                        "name": "Normalize",
                        "params": self._data["train"]["preprocessing"]["normalize"][
                            "params"
                        ]
                        if "params" in self._data["train"]["preprocessing"]["normalize"]
                        and self._data["train"]["preprocessing"]["normalize"]["params"]
                        else {},
                    }
                )

        # handle optimizer and scheduler params - set to empty dict if None
        if not self._data["train"]["optimizers"]["optimizer"]["params"]:
            self._data["train"]["optimizers"]["optimizer"]["params"] = {}
        if not self._data["train"]["optimizers"]["scheduler"]["params"]:
            self._data["train"]["optimizers"]["scheduler"]["params"] = {}


def mlflow_load_artifact_dict(run_info):
    """Loads config dictionary from MLFlow artifact and updates logger config"""
    from dotenv import load_dotenv

    load_dotenv()  # load environment variables needed for authorization

    import mlflow

    tracking_uri = os.getenv("MLFLOW_TRACKING_URI")
    if tracking_uri is None:
        raise KeyError("There is no 'MLFLOW_TRACKING_URI' in environment variables")

    experiment_id, run_id = run_info.split("/")
    mlflow.set_tracking_uri(tracking_uri)
    mlflow.set_experiment(experiment_id=experiment_id)
    run = mlflow.get_run(run_id)
    cfg = mlflow.artifacts.load_dict(run.info.artifact_uri + "/config.json")
    cfg["logger"]["run_id"] = run_id  # set run_id to continue run in MLFlow
    cfg["logger"]["project_id"] = experiment_id

    return cfg


def remove_chars_inside_brackets(string):
    """Find and remove all spaces, single and double quotes inside substring which starts
    with [ and ends with ] character
    """
    # Find substrings enclosed in square brackets
    pattern = r"\[(.*?)\]"
    matches = re.findall(pattern, string)
    # Remove spaces, single quotes, and double quotes within each substring
    for match in matches:
        updated_match = re.sub(r'[\s\'"]', "", match)
        string = string.replace(match, updated_match)
    return string


def parse_string_to_types(input_str: str):
    """Parse input strings to different data type if it matches some rule"""
    if input_str.lstrip("-").isdigit():  # check if is digit
        out = int(input_str)
    elif input_str.lstrip("-").replace(".", "", 1).isdigit():
        out = float(input_str)
    elif input_str.lower() in ["none", "null"]:  # check if None
        out = None
    elif input_str.lower() == "true":  # check for bool values
        out = True
    elif input_str.lower() == "false":
        out = False
    elif input_str.startswith("[") and input_str.endswith("]"):  # check if list
        sub_inputs = input_str[1:-1].split(",")
        out = []
        for sub_input in sub_inputs:
            out.append(parse_string_to_types(sub_input))  # parse every sub-item
    else:
        out = input_str  # if nothing matches then it's a string
    return out<|MERGE_RESOLUTION|>--- conflicted
+++ resolved
@@ -277,13 +277,8 @@
         with LuxonisDataset(
             team_id=self._data["dataset"]["team_id"],
             dataset_id=self._data["dataset"]["dataset_id"],
-<<<<<<< HEAD
-            bucket_type=self._data["dataset"]["bucket_type"],
-            override_bucket_type=self._data["dataset"]["override_bucket_type"],
-=======
             bucket_type=eval(self._data["dataset"]["bucket_type"]),
             bucket_storage=eval(self._data["dataset"]["bucket_storage"]),
->>>>>>> 35448a92
         ) as dataset:
             classes, classes_by_task = dataset.get_classes()
             dataset_n_classes = len(classes)
