import torch
<<<<<<< HEAD
from torch import nn, Tensor
=======
import torchvision
import torch.nn as nn
>>>>>>> dfaf5e3c
import torch.nn.functional as F


class CrossEntropyLoss(nn.Module):
    def __init__(self, **kwargs):
        super(CrossEntropyLoss, self).__init__()
        self.n_classes = kwargs.get("n_classes")
        loss_dict = kwargs
        loss_dict.pop("n_classes", None)
        loss_dict.pop("head_attributes", None)
        self.criterion = nn.CrossEntropyLoss(**loss_dict)

    def forward(self, preds, labels, **kwargs):
        if labels.ndim == 4:
            # target should be of size (N,...)
            labels = labels.argmax(dim=1)
        return self.criterion(preds, labels)


class BCEWithLogitsLoss(nn.Module):
    def __init__(self, **kwargs):
        super(BCEWithLogitsLoss, self).__init__()
        self.n_classes = kwargs.get("n_classes")
        loss_dict = kwargs
        loss_dict.pop("n_classes", None)
        loss_dict.pop("head_attributes", None)
        self.criterion = nn.BCEWithLogitsLoss(**loss_dict)

    def forward(self, preds, labels, **kwargs):
        return self.criterion(preds, labels)

class SmoothBCELoss(nn.Module):
    def __init__(self, label_smoothing: float = 0.0, bce_pow: float = 1.0, **_):
        super().__init__()
        self.negative_smooth_const = 1.0 - 0.5 * label_smoothing
        self.positive_smooth_const = 0.5 * label_smoothing
        self.BCE = BCEWithLogitsLoss(pos_weight=torch.tensor([bce_pow]))

    def forward(self, prediction: Tensor, target: Tensor) -> Tensor:
        """
        Computes the BCE loss with label smoothing.

        Args:
            prediction (torch.Tensor): A tensor of shape (N, n_classes),
                containing the predicted class scores.
            target (torch.Tensor): A tensor of shape (N,), containing the
                ground-truth class labels

        Returns:
            torch.Tensor: A scalar tensor.
        """
        smoothed_target = torch.full_like(
            prediction,
            self.negative_smooth_const,
            device=prediction.device,
        )
        smoothed_target[torch.arange(len(target)), target] = self.positive_smooth_const
        return self.BCE(prediction, smoothed_target)

class FocalLoss(nn.Module):
    def __init__(self, alpha=0.8, gamma=2, **kwargs):
        super(FocalLoss, self).__init__()
        self.alpha = alpha
        self.gamma = gamma

    def forward(self, inputs, targets, **kwargs):
        return torchvision.ops.sigmoid_focal_loss(inputs, targets, alpha=self.alpha, gamma=self.gamma, reduction="mean")


class SegmentationLoss(nn.Module):
    def __init__(self, n_classes, alpha=4.0, gamma=2.0, **kwargs):
        super(SegmentationLoss, self).__init__()

        self.bce = nn.BCELoss(reduction="none")
        self.nc = n_classes
        self.alpha = alpha  # currently not used
        self.gamma = gamma

    def focal_loss(self, logits, labels):
        epsilon = 1.0e-9

        # Focal loss
        fl = -(labels * torch.log(logits + epsilon)) * (1.0 - logits) ** self.gamma
        fl = fl.sum(1)  # Sum focal loss along channel dimension

        # Return mean of the focal loss along spatial
        return fl.mean([1, 2])

    def forward(self, predictions, targets, **kwargs):
        predictions = torch.nn.functional.softmax(predictions, dim=1)

        bs = predictions.shape[0]
        ps = predictions.view(bs, -1)
        ts = targets.view(bs, -1)

        lseg = self.bce(ps, ts.float()).mean(1)

        # focal
        fcl = self.focal_loss(predictions.clone(), targets.clone())

        # iou
        preds = torch.argmax(predictions, dim=1)
        preds = torch.unsqueeze(preds, 1)

        targets = torch.argmax(targets, dim=1)
        masks = torch.unsqueeze(targets, 1)

        ious = torch.zeros(preds.shape[0], device=predictions.device)
        present_classes = torch.zeros(preds.shape[0], device=predictions.device)

        for cls in range(0, self.nc + 1):
            masks_c = masks == cls
            outputs_c = preds == cls
            TP = torch.sum(
                torch.logical_and(masks_c, outputs_c), dim=[1, 2, 3]
            )  # .cpu()
            FP = torch.sum(
                torch.logical_and(torch.logical_not(masks_c), outputs_c), dim=[1, 2, 3]
            )  # .cpu()
            FN = torch.sum(
                torch.logical_and(masks_c, torch.logical_not(outputs_c)), dim=[1, 2, 3]
            )  # .cpu()
            ious += torch.nan_to_num(TP / (TP + FP + FN))
            present_classes += (masks.view(preds.shape[0], -1) == cls).any(
                dim=1
            )  # .cpu()

        iou = ious / present_classes

        liou = 1 - iou

        return (lseg + liou + fcl).mean()<|MERGE_RESOLUTION|>--- conflicted
+++ resolved
@@ -1,10 +1,6 @@
 import torch
-<<<<<<< HEAD
 from torch import nn, Tensor
-=======
-import torchvision
-import torch.nn as nn
->>>>>>> dfaf5e3c
+from torchvision.ops import sigmoid_focal_loss
 import torch.nn.functional as F
 
 
@@ -71,7 +67,7 @@
         self.gamma = gamma
 
     def forward(self, inputs, targets, **kwargs):
-        return torchvision.ops.sigmoid_focal_loss(inputs, targets, alpha=self.alpha, gamma=self.gamma, reduction="mean")
+        return sigmoid_focal_loss(inputs, targets, alpha=self.alpha, gamma=self.gamma, reduction="mean")
 
 
 class SegmentationLoss(nn.Module):
