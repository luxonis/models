import torch
import contextlib
import io
from torch import Tensor
<<<<<<< HEAD
from typing import List, Optional, Dict, Any, Tuple, Literal
from torchmetrics import Metric
=======
from typing import List, Optional
from typing_extensions import Literal
from torchmetrics import Metric, detection
>>>>>>> 8adf919b
from scipy.optimize import linear_sum_assignment
from torchvision.ops import box_convert
from pycocotools.coco import COCO
from pycocotools.cocoeval import COCOeval


class ObjectKeypointSimilarity(Metric):
    is_differentiable: bool = False
    higher_is_better: bool = True
    full_state_update: bool = True
    plot_lower_bound: float = 0.0
    plot_upper_bound: float = 1.0

    pred_keypoints: List[Tensor]
    groundtruth_keypoints: List[Tensor]
    groundtruth_scales: List[Tensor]

    def __init__(
        self,
        num_keypoints: int,
        kpt_sigmas: Optional[Tensor] = None,
        use_cocoeval_oks: bool = False,
        **kwargs,
    ) -> None:
        """Object Keypoint Similarity metric for evaluating keypoint predictions

        Args:
            num_keypoints (int): Number of keypoints
            kpt_sigmas (Optional[Tensor], optional): Sigma for each keypoint to weigh its importance,
                if None use same weights for all. Defaults to None.
            use_cocoeval_oks (bool, optional): Weather to use same OKS formula as in COCOeval or use
                the one from definition. Defaults to False.

        As input to ``forward`` and ``update`` the metric accepts the following input:
        - preds (List[Dict[str, Tensor]]): A list consisting of dictionaries each containg key-values for a single image.
            Parameters that should be provided per dict:
            - keypoints (torch.FloatTensor): Tensor of shape (N, 3*K) and in format [x,y,vis,x,y,vis,...] where `x` an `y`
                are unnormalized keypoint coordinates and `vis` is keypoint visibility.

        - `target` (List[Dict[str, Tensor]]): A list consisting of dictionaries each containg key-values for a single image.
            Parameters that should be provided per dict:
            - keypoints (torch.FloatTensor): Tensor of shape (N, 3*K) and in format [x,y,vis,x,y,vis,...] where `x` an `y`
                are unnormalized keypoint coordinates and `vis` is keypoint visibility.
            - scales (torch.FloatTensor): Tensor of shape (N) where each value corresponds to scale of the bounding box.
                Scale of one bounding box is defined as sqrt(width*height) where width and height are unnormalized.

        """
        super().__init__(**kwargs)

        self.num_keypoints = num_keypoints
        if kpt_sigmas is not None and len(kpt_sigmas) != num_keypoints:
            raise ValueError(f"Expected kpt_sigmas to be of shape (num_keypoints).")
        self.kpt_sigmas = kpt_sigmas or torch.ones(num_keypoints)
        self.use_cocoeval_oks = use_cocoeval_oks

        self.add_state("pred_keypoints", default=[], dist_reduce_fx=None)
        self.add_state("groundtruth_keypoints", default=[], dist_reduce_fx=None)
        self.add_state("groundtruth_scales", default=[], dist_reduce_fx=None)

    def update(
        self, preds: List[Dict[str, Tensor]], target: List[Dict[str, Tensor]]
    ) -> None:
        """Torchmetric update function"""
        for item in preds:
            keypoints = fix_empty_tensors(item["keypoints"])
            self.pred_keypoints.append(keypoints)

        for item in target:
            keypoints = fix_empty_tensors(item["keypoints"])
            self.groundtruth_keypoints.append(keypoints)
            self.groundtruth_scales.append(item["scales"])

    def compute(self) -> Tensor:
        """Torchmetric compute function"""
        self.kpt_sigmas = self.kpt_sigmas.to(
            self.device
        )  # explicitly move to current device
        image_mean_oks = torch.zeros(len(self.groundtruth_keypoints))
        # iterate over all images
        for i, (pred_kpts, gt_kpts, gt_scales) in enumerate(
            zip(
                self.pred_keypoints, self.groundtruth_keypoints, self.groundtruth_scales
            )
        ):
            gt_kpts = torch.reshape(gt_kpts, (-1, self.num_keypoints, 3))  # [N, K, 3]
            pred_kpts = torch.reshape(
                pred_kpts, (-1, self.num_keypoints, 3)
            )  # [M, K, 3]

            # compute OKS
            image_ious = self._compute_oks(pred_kpts, gt_kpts, gt_scales)  # [M, N]

            # perform linear sum assignment
            gt_indices, pred_indices = linear_sum_assignment(
                image_ious.cpu().numpy(), maximize=True
            )
            matched_ious = [image_ious[n, m] for n, m in zip(gt_indices, pred_indices)]
            # take mean as OKS for image
            image_mean_oks[i] = torch.tensor(matched_ious).mean()

        # final prediction is mean of OKS over all images
        final_oks = image_mean_oks.mean()

        return final_oks

    def _compute_oks(self, pred: Tensor, gt: Tensor, scales: Tensor) -> Tensor:
        """Compute Object Keypoint Similarity between every GT and prediction

        Args:
            pred (Tensor): Prediction tensor with shape [N, K, 3]
            gt (Tensor): GT tensor with shape [M, K, 3]
            scale (float): Scale tensor for every GT [M,]

        Returns:
            Tensor: Object Keypoint Similarity every pred and gt [M, N]
        """
        eps = 1e-7
        distances = (gt[:, None, :, 0] - pred[..., 0]) ** 2 + (
            gt[:, None, :, 1] - pred[..., 1]
        ) ** 2  # (N, M, 17)
        kpt_mask = gt[..., 2] != 0  # only compute on visible keypoints
        if self.use_cocoeval_oks:
            # use same formula as in COCOEval script here:
            # https://github.com/cocodataset/cocoapi/blob/8c9bcc3cf640524c4c20a9c40e89cb6a2f2fa0e9/PythonAPI/pycocotools/cocoeval.py#L229
            oks = (
                distances
                / (2 * self.kpt_sigmas) ** 2
                / (scales[:, None, None] + eps)
                / 2
            )
        else:
            # use same formula as defined here: https://cocodataset.org/#keypoints-eval
            oks = distances / ((scales[:, None, None] + eps) * self.kpt_sigmas) ** 2 / 2

        return (torch.exp(-oks) * kpt_mask[:, None]).sum(-1) / (
            kpt_mask.sum(-1)[:, None] + eps
        )


class MeanAveragePrecision(detection.MeanAveragePrecision):
    def __init__(self, **kwargs):
        """Wrapper for torchmetrics.detection.MeanAveragePrecision that omits some of the returned values
        Check original documentation: https://torchmetrics.readthedocs.io/en/stable/detection/mean_average_precision.html
        """
        super().__init__(**kwargs)

    def compute(self) -> dict:
        metric_dict = super().compute()
        # per class metrics are omitted until we find a nice way to log them
        del metric_dict["classes"]
        del metric_dict["map_per_class"]
        del metric_dict["mar_100_per_class"]

        return metric_dict


class MeanAveragePrecisionKeypoints(Metric):
    is_differentiable: bool = False
    higher_is_better: bool = True
    full_state_update: bool = True
    plot_lower_bound: float = 0.0
    plot_upper_bound: float = 1.0

    pred_boxes: List[Tensor]
    pred_scores: List[Tensor]
    pred_labels: List[Tensor]
    pred_keypoints: List[Tensor]

    groundtruth_boxes: List[Tensor]
    groundtruth_labels: List[Tensor]
    groundtruth_area: List[Tensor]
    groundtruth_crowds: List[Tensor]
    groundtruth_keypoints: List[Tensor]

    def __init__(
        self,
        num_keypoints: int,
        kpt_sigmas: Optional[Tensor] = None,
        box_format: Literal["xyxy", "xywh", "cxcywh"] = "xyxy",
        **kwargs,
    ):
        """Mean Average Precision metrics that uses OKS as IoU measure (adapted from: https://github.com/Lightning-AI/torchmetrics/blob/v1.0.1/src/torchmetrics/detection/mean_ap.py#L543)

        Args:
            num_keypoints (int): Number of keypoints
            kpt_sigmas (Optional[Tensor], optional): Sigma for each keypoint to weigh its importance,
                if None use same weights for all. Defaults to None.
            box_format (Literal[xyxy, xywh, cxcywh], optional): Input bbox format. Defaults to "xyxy".

        As input to ``forward`` and ``update`` the metric accepts the following input:
        - preds (List[Dict[str, Tensor]]): A list consisting of dictionaries each containg key-values for a single image.
            Parameters that should be provided per dict:
            - boxes (torch.FloatTensor): Tensor of shape ``(num_boxes, 4)`` containing ``num_boxes`` detection
                boxes of the format specified in the constructor. By default, this method expects ``(xmin, ymin, xmax, ymax)`` in absolute image coordinates.
            - scores (torch.FloatTensor): Tensor of shape ``(num_boxes)`` containing detection scores for the boxes.
            - labels (torch.IntTensor): Tensor of shape ``(num_boxes)`` containing 0-indexed detection classes for the boxes.
            - keypoints (torch.FloatTensor): Tensor of shape (N, 3*K) and in format [x,y,vis,x,y,vis,...] where `x` an `y`
                are unnormalized keypoint coordinates and `vis` is keypoint visibility.

        - `target` (List[Dict[str, Tensor]]): A list consisting of dictionaries each containg key-values for a single image.
            Parameters that should be provided per dict:
            - boxes (torch.FloatTensor): Tensor of shape ``(num_boxes, 4)`` containing ``num_boxes`` ground truth
                boxes of the format specified in the constructor. By default, this method expects ``(xmin, ymin, xmax, ymax)`` in absolute image coordinates.
            - labels: :class:`~torch.IntTensor` of shape ``(num_boxes)`` containing 0-indexed ground truth classes for the boxes.
            - iscrow (torch.IntTensor): Tensor of shape ``(num_boxes)`` containing 0/1 values indicating whether
                the bounding box/masks indicate a crowd of objects. Value is optional, and if not provided it will
                automatically be set to 0.
            - area (torch.FloatTensor): Tensor of shape ``(num_boxes)`` containing the area of the object. Value if
                optional, and if not provided will be automatically calculated based on the bounding box/masks provided.
                Only affects which samples contribute to the `map_small`, `map_medium`, `map_large` values
            - keypoints (torch.FloatTensor): Tensor of shape (N, 3*K) and in format [x,y,vis,x,y,vis,...] where `x` an `y`
                are unnormalized keypoint coordinates and `vis` is keypoint visibility.
        """
        super().__init__(**kwargs)

        self.num_keypoints = num_keypoints
        if kpt_sigmas is not None and len(kpt_sigmas) != num_keypoints:
            raise ValueError(f"Expected kpt_sigmas to be of shape (num_keypoints).")
        self.kpt_sigmas = kpt_sigmas or torch.ones(num_keypoints)

        allowed_box_formats = ("xyxy", "xywh", "cxcywh")
        if box_format not in allowed_box_formats:
            raise ValueError(
                f"Expected argument `box_format` to be one of {allowed_box_formats} but got {box_format}"
            )
        self.box_format = box_format

        self.add_state("pred_boxes", default=[], dist_reduce_fx=None)
        self.add_state("pred_scores", default=[], dist_reduce_fx=None)
        self.add_state("pred_labels", default=[], dist_reduce_fx=None)
        self.add_state("pred_keypoints", default=[], dist_reduce_fx=None)

        self.add_state("groundtruth_boxes", default=[], dist_reduce_fx=None)
        self.add_state("groundtruth_labels", default=[], dist_reduce_fx=None)
        self.add_state("groundtruth_area", default=[], dist_reduce_fx=None)
        self.add_state("groundtruth_crowds", default=[], dist_reduce_fx=None)
        self.add_state("groundtruth_keypoints", default=[], dist_reduce_fx=None)

    def update(
        self, preds: List[Dict[str, Tensor]], target: List[Dict[str, Tensor]]
    ) -> None:
        """Torchmetric update function"""
        for item in preds:
            boxes, keypoints = self._get_safe_item_values(item)
            self.pred_boxes.append(boxes)
            self.pred_keypoints.append(keypoints)
            self.pred_scores.append(item["scores"])
            self.pred_labels.append(item["labels"])

        for item in target:
            boxes, keypoints = self._get_safe_item_values(item)
            self.groundtruth_boxes.append(boxes)
            self.groundtruth_keypoints.append(keypoints)
            self.groundtruth_labels.append(item["labels"])
            self.groundtruth_area.append(
                item.get("area", torch.zeros_like(item["labels"]))
            )
            self.groundtruth_crowds.append(
                item.get("iscrowd", torch.zeros_like(item["labels"]))
            )

    def compute(self) -> Dict[str, Tensor]:
        """Torchmetric compute function"""
        coco_target, coco_preds = COCO(), COCO()
        coco_target.dataset = self._get_coco_format(
            self.groundtruth_boxes,
            self.groundtruth_keypoints,
            self.groundtruth_labels,
            crowds=self.groundtruth_crowds,
            area=self.groundtruth_area,
        )
        coco_preds.dataset = self._get_coco_format(
            self.pred_boxes,
            self.pred_keypoints,
            self.groundtruth_labels,
            scores=self.pred_scores,
        )

        with contextlib.redirect_stdout(io.StringIO()):
            coco_target.createIndex()
            coco_preds.createIndex()

            self.coco_eval = COCOeval(coco_target, coco_preds, iouType="keypoints")
            self.coco_eval.params.kpt_oks_sigmas = self.kpt_sigmas.cpu().numpy()

            self.coco_eval.evaluate()
            self.coco_eval.accumulate()
            self.coco_eval.summarize()
            stats = self.coco_eval.stats

        return {
            "kpt_map": torch.tensor([stats[0]], dtype=torch.float32),
            "kpt_map_50": torch.tensor([stats[1]], dtype=torch.float32),
            "kpt_map_75": torch.tensor([stats[2]], dtype=torch.float32),
            "kpt_map_medium": torch.tensor([stats[3]], dtype=torch.float32),
            "kpt_map_large": torch.tensor([stats[4]], dtype=torch.float32),
            "kpt_mar": torch.tensor([stats[5]], dtype=torch.float32),
            "kpt_mar_50": torch.tensor([stats[6]], dtype=torch.float32),
            "kpt_mar_75": torch.tensor([stats[7]], dtype=torch.float32),
            "kpt_mar_medium": torch.tensor([stats[8]], dtype=torch.float32),
            "kpt_mar_large": torch.tensor([stats[9]], dtype=torch.float32),
        }

    def _get_coco_format(
        self,
        boxes: List[Tensor],
        keypoints: List[Tensor],
        labels: List[Tensor],
        scores: Optional[List[Tensor]] = None,
        crowds: Optional[List[Tensor]] = None,
        area: Optional[List[Tensor]] = None,
    ) -> Dict[str, List[Dict[str, Any]]]:
        """Transforms and returns all cached targets or predictions in COCO format.
        Format is defined at https://cocodataset.org/#format-data
        """
        images = []
        annotations = []
        annotation_id = 1  # has to start with 1, otherwise COCOEval results are wrong

        for image_id, (image_boxes, image_kpts, image_labels) in enumerate(
            zip(boxes, keypoints, labels)
        ):
            image_boxes = image_boxes.cpu().tolist()
            image_kpts = image_kpts.cpu().tolist()
            image_labels = image_labels.cpu().tolist()

            images.append({"id": image_id})

            for k, (image_box, image_kpt, image_label) in enumerate(
                zip(image_boxes, image_kpts, image_labels)
            ):
                if len(image_box) != 4:
                    raise ValueError(
                        f"Invalid input box of sample {image_id}, element {k} (expected 4 values, got {len(image_box)})"
                    )

                if len(image_kpt) != 3 * self.num_keypoints:
                    raise ValueError(
                        f"Invalid input keypoints of sample {image_id}, element {k} (expected 3*{self.num_keypoints} values, got {len(image_kpt)})"
                    )

                if type(image_label) != int:
                    raise ValueError(
                        f"Invalid input class of sample {image_id}, element {k}"
                        f" (expected value of type integer, got type {type(image_label)})"
                    )

                if area is not None and area[image_id][k].cpu().tolist() > 0:
                    area_stat = area[image_id][k].cpu().tolist()
                else:
                    area_stat = image_box[2] * image_box[3]

                annotation = {
                    "id": annotation_id,
                    "image_id": image_id,
                    "bbox": image_box,
                    "area": area_stat,
                    "category_id": image_label,
                    "iscrowd": crowds[image_id][k].cpu().tolist()
                    if crowds is not None
                    else 0,
                    "keypoints": image_kpt,
                    "num_keypoints": self.num_keypoints,
                }

                if scores is not None:
                    score = scores[image_id][k].cpu().tolist()
                    if type(score) != float:
                        raise ValueError(
                            f"Invalid input score of sample {image_id}, element {k}"
                            f" (expected value of type float, got type {type(score)})"
                        )
                    annotation["score"] = score
                annotations.append(annotation)
                annotation_id += 1

        classes = [{"id": i, "name": str(i)} for i in self._get_classes()]
        return {"images": images, "annotations": annotations, "categories": classes}

    def _get_safe_item_values(self, item: Dict[str, Tensor]) -> Tuple[Tensor, Tensor]:
        """Convert and return the boxes"""
        boxes = fix_empty_tensors(item["boxes"])
        if boxes.numel() > 0:
            boxes = box_convert(boxes, in_fmt=self.box_format, out_fmt="xywh")
        keypoints = fix_empty_tensors(item["keypoints"])
        return boxes, keypoints

    def _get_classes(self) -> List[int]:
        """Return a list of unique classes found in ground truth and detection data."""
        if len(self.pred_labels) > 0 or len(self.groundtruth_labels) > 0:
            return (
                torch.cat(self.pred_labels + self.groundtruth_labels)
                .unique()
                .cpu()
                .tolist()
            )
        return []


def fix_empty_tensors(input_tensor: Tensor) -> Tensor:
    """Empty tensors can cause problems in DDP mode, this methods corrects them."""
    if input_tensor.numel() == 0 and input_tensor.ndim == 1:
        return input_tensor.unsqueeze(0)
    return input_tensor<|MERGE_RESOLUTION|>--- conflicted
+++ resolved
@@ -2,14 +2,8 @@
 import contextlib
 import io
 from torch import Tensor
-<<<<<<< HEAD
 from typing import List, Optional, Dict, Any, Tuple, Literal
-from torchmetrics import Metric
-=======
-from typing import List, Optional
-from typing_extensions import Literal
 from torchmetrics import Metric, detection
->>>>>>> 8adf919b
 from scipy.optimize import linear_sum_assignment
 from torchvision.ops import box_convert
 from pycocotools.coco import COCO
@@ -111,7 +105,7 @@
             image_mean_oks[i] = torch.tensor(matched_ious).mean()
 
         # final prediction is mean of OKS over all images
-        final_oks = image_mean_oks.mean()
+        final_oks = image_mean_oks.nanmean()
 
         return final_oks
 
