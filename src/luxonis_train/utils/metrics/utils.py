import torch.nn as nn
import torchmetrics
from torchmetrics.detection.mean_ap import MeanAveragePrecision

from .custom import ObjectKeypointSimilarity, MeanAveragePrecisionKeypoints
from luxonis_train.utils.constants import HeadType

"""
Default average method for different metrics:
Accuract: micro
Precision: micro
Recall: micro
F1Score: micro
JaccardIndex: macro
"""


def init_metrics(head: nn.Module):
    """Initializes specific metrics depending on the head type and returns nn.ModuleDict"""

    is_binary = head.n_classes == 1

    metrics = {}
    for head_type in head.head_types:
        if head_type == HeadType.CLASSIFICATION:
            metrics["accuracy"] = torchmetrics.Accuracy(
                task="binary" if is_binary else "multiclass", num_classes=head.n_classes
            )
            metrics["precision"] = torchmetrics.Precision(
                task="binary" if is_binary else "multiclass", num_classes=head.n_classes
            )
            metrics["recall"] = torchmetrics.Recall(
                task="binary" if is_binary else "multiclass", num_classes=head.n_classes
            )
            metrics["f1"] = torchmetrics.F1Score(
                task="binary" if is_binary else "multiclass", num_classes=head.n_classes
            )
        elif head_type == HeadType.MULTI_LABEL_CLASSIFICATION:
            metrics["accuracy"] = torchmetrics.Accuracy(
                task="multilabel", num_labels=head.n_classes
            )
            metrics["precision"] = torchmetrics.Precision(
                task="multilabel", num_labels=head.n_classes
            )
            metrics["recall"] = torchmetrics.Recall(
                task="multilabel", num_labels=head.n_classes
            )
            metrics["f1"] = torchmetrics.F1Score(
                task="multilabel", num_labels=head.n_classes
            )
        elif head_type == HeadType.SEMANTIC_SEGMENTATION:
<<<<<<< HEAD
            metrics["accuracy"] = torchmetrics.Accuracy(
                task="binary" if is_binary else "multiclass",
                num_classes=head.n_classes,
                ignore_index=0 if is_binary else None,
            )
            metrics["mIoU"] = torchmetrics.JaccardIndex(
                task="binary" if is_binary else "multiclass",
                num_classes=head.n_classes,
                ignore_index=0 if is_binary else None,
=======
            metrics["mIoU"] = torchmetrics.JaccardIndex(
                task="binary" if is_binary else "multiclass", num_classes=head.n_classes
            )
            metrics["accuracy"] = torchmetrics.Accuracy(
                task="binary" if is_binary else "multiclass", num_classes=head.n_classes
            )
            metrics["f1"] = torchmetrics.F1Score(
                task="binary" if is_binary else "multiclass", num_classes=head.n_classes
>>>>>>> 35448a92
            )
        elif head_type == HeadType.OBJECT_DETECTION:
            metrics["map"] = MeanAveragePrecision(box_format="xyxy")
        elif head_type == HeadType.KEYPOINT_DETECTION:
            metrics["oks"] = ObjectKeypointSimilarity(num_keypoints=head.n_keypoints)
        else:
            raise KeyError(
                f"No metrics for head type = {head_type} are currently supported."
            )

<<<<<<< HEAD
=======
    # metrics for specific HeadType combinations
    if all(
        head_type in [HeadType.OBJECT_DETECTION, HeadType.KEYPOINT_DETECTION]
        for head_type in head.head_types
    ):
        metrics["kpt_map"] = MeanAveragePrecisionKeypoints(
            box_format="xyxy", num_keypoints=head.n_keypoints
        )

>>>>>>> 35448a92
    collection = torchmetrics.MetricCollection(metrics)

    return nn.ModuleDict(
        {
            "train_metrics": collection,
            "val_metrics": collection.clone(),
            "test_metrics": collection.clone(),
        }
    )<|MERGE_RESOLUTION|>--- conflicted
+++ resolved
@@ -49,17 +49,6 @@
                 task="multilabel", num_labels=head.n_classes
             )
         elif head_type == HeadType.SEMANTIC_SEGMENTATION:
-<<<<<<< HEAD
-            metrics["accuracy"] = torchmetrics.Accuracy(
-                task="binary" if is_binary else "multiclass",
-                num_classes=head.n_classes,
-                ignore_index=0 if is_binary else None,
-            )
-            metrics["mIoU"] = torchmetrics.JaccardIndex(
-                task="binary" if is_binary else "multiclass",
-                num_classes=head.n_classes,
-                ignore_index=0 if is_binary else None,
-=======
             metrics["mIoU"] = torchmetrics.JaccardIndex(
                 task="binary" if is_binary else "multiclass", num_classes=head.n_classes
             )
@@ -68,7 +57,6 @@
             )
             metrics["f1"] = torchmetrics.F1Score(
                 task="binary" if is_binary else "multiclass", num_classes=head.n_classes
->>>>>>> 35448a92
             )
         elif head_type == HeadType.OBJECT_DETECTION:
             metrics["map"] = MeanAveragePrecision(box_format="xyxy")
@@ -79,8 +67,6 @@
                 f"No metrics for head type = {head_type} are currently supported."
             )
 
-<<<<<<< HEAD
-=======
     # metrics for specific HeadType combinations
     if all(
         head_type in [HeadType.OBJECT_DETECTION, HeadType.KEYPOINT_DETECTION]
@@ -90,7 +76,6 @@
             box_format="xyxy", num_keypoints=head.n_keypoints
         )
 
->>>>>>> 35448a92
     collection = torchmetrics.MetricCollection(metrics)
 
     return nn.ModuleDict(
