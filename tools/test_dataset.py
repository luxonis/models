import argparse
import torch
import os
import json
import matplotlib.pyplot as plt
from dotenv import load_dotenv
from luxonis_ml.data import (
    LuxonisDataset,
    TrainAugmentations,
    ValAugmentations,
)

from luxonis_train.utils.config import ConfigHandler
from luxonis_train.utils.visualization import draw_labels
from luxonis_train.utils.loaders import LuxonisLoaderTorch, collate_fn

if __name__ == "__main__":
    parser = argparse.ArgumentParser()
    parser.add_argument(
        "-cfg", "--config", type=str, required=True, help="Configuration file to use"
    )
    parser.add_argument(
        "--override",
        type=json.loads,
        help="Manually override config parameter, input in json format",
    )
    parser.add_argument("--view", type=str, default="val", help="Dataset view to use")
    parser.add_argument(
        "--no-display", action="store_true", help="Don't display images"
    )
    parser.add_argument(
        "--save-dir",
        type=str,
        default=None,
        help="Path to save directory, by default don't save",
    )
    args = parser.parse_args()

    cfg = ConfigHandler(args.config)
    if args.override:
        cfg.override_config(args.override)

    load_dotenv()

    image_size = cfg.get("train.preprocessing.train_image_size")

    dataset = LuxonisDataset(
        dataset_name=cfg.get("dataset.dataset_name"),
        team_id=cfg.get("dataset.team_id"),
        dataset_id=cfg.get("dataset.dataset_id"),
        bucket_type=cfg.get("dataset.bucket_type"),
        bucket_storage=cfg.get("dataset.bucket_storage"),
<<<<<<< HEAD
    )
    augmentations = (
        TrainAugmentations(
            image_size=image_size,
            augmentations=[
                i.model_dump() for i in cfg.get("train.preprocessing.augmentations")
            ],
            train_rgb=cfg.get("train.preprocessing.train_rgb"),
            keep_aspect_ratio=cfg.get("train.preprocessing.keep_aspect_ratio"),
=======
    ) as dataset:
        augmentations = (
            TrainAugmentations(
                image_size=image_size,
                augmentations=[
                    i.model_dump() for i in cfg.get("train.preprocessing.augmentations")
                ],
                train_rgb=cfg.get("train.preprocessing.train_rgb"),
                keep_aspect_ratio=cfg.get("train.preprocessing.keep_aspect_ratio"),
            )
            if args.view == "train"
            else ValAugmentations(
                image_size=image_size,
                augmentations=[
                    i.model_dump() for i in cfg.get("train.preprocessing.augmentations")
                ],
                train_rgb=cfg.get("train.preprocessing.train_rgb"),
                keep_aspect_ratio=cfg.get("train.preprocessing.keep_aspect_ratio"),
            )
        )

        loader_train = LuxonisLoaderTorch(
            dataset,
            view=args.view,
            augmentations=augmentations,
            mode="json" if cfg.get("dataset.json_mode") else "fiftyone",
>>>>>>> 6cf3def4
        )
        if args.view == "train"
        else ValAugmentations(
            image_size=image_size,
            augmentations=[
                i.model_dump() for i in cfg.get("train.preprocessing.augmentations")
            ],
            train_rgb=cfg.get("train.preprocessing.train_rgb"),
            keep_aspect_ratio=cfg.get("train.preprocessing.keep_aspect_ratio"),
        )
    )

    loader_train = LuxonisLoader(
        dataset,
        view=args.view,
        augmentations=augmentations,
    )
    pytorch_loader_train = torch.utils.data.DataLoader(
        loader_train,
        batch_size=4,
        num_workers=1,
        collate_fn=collate_fn,
    )

    save_dir = args.save_dir
    if save_dir is not None:
        os.makedirs(save_dir, exist_ok=True)

    counter = 0
    for data in pytorch_loader_train:
        imgs, label_dict = data
        out_imgs = draw_labels(
            imgs=imgs,
            label_dict=label_dict,
            unnormalize_img=cfg.get("train.preprocessing.normalize.active"),
            cvt_color=not cfg.get("train.preprocessing.train_rgb"),
        )

        for i in out_imgs:
            if save_dir is not None:
                counter += 1
                plt.imsave(os.path.join(save_dir, f"{counter}.png"), i)
            if not args.no_display:
                plt.imshow(i)
                plt.show()<|MERGE_RESOLUTION|>--- conflicted
+++ resolved
@@ -50,7 +50,6 @@
         dataset_id=cfg.get("dataset.dataset_id"),
         bucket_type=cfg.get("dataset.bucket_type"),
         bucket_storage=cfg.get("dataset.bucket_storage"),
-<<<<<<< HEAD
     )
     augmentations = (
         TrainAugmentations(
@@ -60,34 +59,6 @@
             ],
             train_rgb=cfg.get("train.preprocessing.train_rgb"),
             keep_aspect_ratio=cfg.get("train.preprocessing.keep_aspect_ratio"),
-=======
-    ) as dataset:
-        augmentations = (
-            TrainAugmentations(
-                image_size=image_size,
-                augmentations=[
-                    i.model_dump() for i in cfg.get("train.preprocessing.augmentations")
-                ],
-                train_rgb=cfg.get("train.preprocessing.train_rgb"),
-                keep_aspect_ratio=cfg.get("train.preprocessing.keep_aspect_ratio"),
-            )
-            if args.view == "train"
-            else ValAugmentations(
-                image_size=image_size,
-                augmentations=[
-                    i.model_dump() for i in cfg.get("train.preprocessing.augmentations")
-                ],
-                train_rgb=cfg.get("train.preprocessing.train_rgb"),
-                keep_aspect_ratio=cfg.get("train.preprocessing.keep_aspect_ratio"),
-            )
-        )
-
-        loader_train = LuxonisLoaderTorch(
-            dataset,
-            view=args.view,
-            augmentations=augmentations,
-            mode="json" if cfg.get("dataset.json_mode") else "fiftyone",
->>>>>>> 6cf3def4
         )
         if args.view == "train"
         else ValAugmentations(
@@ -100,11 +71,12 @@
         )
     )
 
-    loader_train = LuxonisLoader(
+    loader_train = LuxonisLoaderTorch(
         dataset,
         view=args.view,
         augmentations=augmentations,
     )
+
     pytorch_loader_train = torch.utils.data.DataLoader(
         loader_train,
         batch_size=4,
