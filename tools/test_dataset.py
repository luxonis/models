--- conflicted
+++ resolved
@@ -24,7 +24,6 @@
         team_name=cfg.get("dataset.team_name"),
         dataset_name=cfg.get("dataset.dataset_name")
     ) as dataset:
-<<<<<<< HEAD
 
         classes, classes_by_task = dataset.get_classes()
         colors = [
@@ -41,15 +40,6 @@
         )
         pytorch_loader_train = torch.utils.data.DataLoader(
             loader_train,
-=======
-        
-        train_augmentations = ValAugmentations()
-        
-        loader_train = LuxonisLoader(dataset, view=args.view)
-        loader_train.map(loader_train.auto_preprocess)
-        loader_train.map(train_augmentations)
-        pytorch_loader_train = loader_train.to_pytorch(
->>>>>>> 7a3aa3e6
             batch_size=4,
             num_workers=1,
             collate_fn=loader_train.collate_fn
